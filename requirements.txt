--- conflicted
+++ resolved
@@ -3,7 +3,6 @@
 numpy>=1.26
 scipy>=1.11
 statsmodels>=0.14.2
-<<<<<<< HEAD
 
 # IO / utils
 requests>=2.31
@@ -22,7 +21,6 @@
 polars>=0.20
 beautifulsoup4>=4.12
 lxml>=4.9.4,<5   # faster/more robust parser for bs4 (compatible with nflreadpy)
-=======
 
 # IO / utils
 requests>=2.31
@@ -256,5 +254,4 @@
 polars>=0.20.5
 pandas-datareader==0.10.0
 beautifulsoup4==4.12.3
-lxml==5.3.0   # faster/more robust parser for bs4
->>>>>>> 99fb4535
+lxml==5.3.0   # faster/more robust parser for bs4