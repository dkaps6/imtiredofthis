# Core scientific stack (Python 3.12 compatible)
<<<<<<< HEAD
pandas==2.1.4
=======
pandas==2.2.2
>>>>>>> 90acbeb4
numpy==1.26.4
scipy==1.12.0
scikit-learn==1.4.2
statsmodels>=0.14.1
<<<<<<< HEAD
=======
# Core scientific stack (py3.11 compatible, matches nfl_data_py 0.3.x)
pandas==1.5.3
numpy==1.24.4
scipy==1.10.1
scikit-learn==1.3.2
>>>>>>> 90acbeb4

# IO / utils
requests==2.32.3
openpyxl==3.1.5
python-dateutil==2.9.0.post0
pytz==2024.1
# PyArrow 15+ ships wheels for Python 3.12 (12.0.1 stopped at 3.11)
pyarrow==15.0.2

# nflverse (python)
nfl_data_py>=0.3.4
# (Optional) If you later want the newer python port, add:
nflreadpy>=0.2
polars>=0.20.5
beautifulsoup4==4.12.3
lxml==5.3.0   # faster/more robust parser for bs4<|MERGE_RESOLUTION|>--- conflicted
+++ resolved
@@ -1,21 +1,15 @@
 # Core scientific stack (Python 3.12 compatible)
-<<<<<<< HEAD
 pandas==2.1.4
-=======
 pandas==2.2.2
->>>>>>> 90acbeb4
 numpy==1.26.4
 scipy==1.12.0
 scikit-learn==1.4.2
 statsmodels>=0.14.1
-<<<<<<< HEAD
-=======
 # Core scientific stack (py3.11 compatible, matches nfl_data_py 0.3.x)
 pandas==1.5.3
 numpy==1.24.4
 scipy==1.10.1
 scikit-learn==1.3.2
->>>>>>> 90acbeb4
 
 # IO / utils
 requests==2.32.3
