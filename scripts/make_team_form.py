# scripts/make_team_form.py
"""
Build team-level context features for pricing & modeling.

Outputs: data/team_form.csv

Columns written (many with *_z standardized versions):
- team
- season
- games_played
- def_pass_epa
- def_rush_epa
- def_sack_rate
- pace_neutral              # seconds per snap in neutral situations
- proe                      # pass rate over expectation
- rz_rate                   # share of offensive plays run inside opp 20
- personnel_12_rate         # 12 personnel usage rate (offense)
- slot_rate                 # proxy from roles.csv (optional)
- ay_per_att                # air yards per pass attempt (offense)
- light_box_rate            # % snaps vs light boxes (if participation present)
- heavy_box_rate            # % snaps vs heavy boxes (if participation present)

Safe behavior:
- If a source is missing (e.g., participation or air yards), we write NaN and proceed.
- Z-scores only computed for columns that exist and have >= 8 non-null values.

Usage:
    python scripts/make_team_form.py --season 2025
"""

from __future__ import annotations

import argparse
import os
import sys
import warnings
from typing import List, Tuple

import pandas as pd
import numpy as np

# -----------------------------
# Imports: prefer nflreadpy
# -----------------------------
def _import_nflverse():
    try:
        import nflreadpy as nflv  # Python port maintained by nflverse
        return nflv, "nflreadpy"
    except Exception:
        try:
            # Fallback for some environments; limited and deprecated upstream
            import nfl_data_py as nflv  # type: ignore
            return nflv, "nfl_data_py"
        except Exception as e:
            raise RuntimeError(
                "Neither nflreadpy nor nfl_data_py is available. "
                "Please `pip install nflreadpy`."
            ) from e


NFLV, NFL_PKG = _import_nflverse()

DATA_DIR = "data"
OUTPATH = os.path.join(DATA_DIR, "team_form.csv")
_CACHE_DIRS = [
    DATA_DIR,
    os.path.join("external", "nflverse_bundle"),
]

# -----------------------------
# Helpers
# -----------------------------

def _safe_mkdir(p: str):
    if not os.path.exists(p):
        os.makedirs(p, exist_ok=True)


def _load_cached_csv(kind: str, season: int) -> Tuple[pd.DataFrame, str]:
    """Return a cached nflverse export if one exists on disk."""
    for base in _CACHE_DIRS:
        path = os.path.join(base, f"{kind}_{season}.csv")
        if not os.path.exists(path):
            continue
        try:
            df = pd.read_csv(path)
        except Exception:
            continue
        if df.empty:
            continue
        df.columns = [c.lower() for c in df.columns]
        return df, path
    return pd.DataFrame(), ""


def zscore(df: pd.DataFrame, cols: List[str]) -> pd.DataFrame:
    for c in cols:
        if c in df and df[c].notna().sum() >= 8:
            m = df[c].mean()
            s = df[c].std(ddof=0)
            if s and not np.isclose(s, 0):
                df[c + "_z"] = (df[c] - m) / s
            else:
                df[c + "_z"] = np.nan
    return df


def _neutral_mask(pbp: pd.DataFrame) -> pd.Series:
    """
    Neutral situation mask:
    - score differential between -7 and +7
    - win probability between 0.2 and 0.8 (if available)
    - quarter <= 3 (avoid 4Q two-minute drill skew)
    """
    m = pd.Series(True, index=pbp.index)
    if "score_differential" in pbp:
        m &= pbp["score_differential"].between(-7, 7)
    if "wp" in pbp:
        m &= pbp["wp"].between(0.2, 0.8)
    if "qtr" in pbp:
        m &= pbp["qtr"] <= 3
    return m


def safe_div(n, d):
    n = n.astype(float)
    d = d.astype(float)
    with np.errstate(divide="ignore", invalid="ignore"):
        out = np.where(d == 0, np.nan, n / d)
    return out


def _read_csv_safe(path: str) -> pd.DataFrame:
    if not os.path.exists(path): 
        return pd.DataFrame()
    try:
        df = pd.read_csv(path)
        df.columns = [c.lower() for c in df.columns]
        return df
    except Exception:
        return pd.DataFrame()

def _non_destructive_team_merge(base: pd.DataFrame, add: pd.DataFrame) -> pd.DataFrame:
    """
    Merge team-level enrichers without overwriting existing non-null values.
    Fills only the following columns when they are missing in `base`.
    """
    if add.empty or "team" not in add.columns:
        return base
    add = add.copy()
    add.columns = [c.lower() for c in add.columns]
    keep = [c for c in [
        "team","pace","proe","rz_rate","12p_rate","slot_rate","ay_per_att",
        "def_pass_epa","def_rush_epa","def_sack_rate","light_box_rate","heavy_box_rate"
    ] if c in add.columns]
    if not keep:
        return base
    add = add[keep].drop_duplicates()
    out = base.merge(add, on="team", how="left", suffixes=("","_ext"))
    for c in keep:
        if c == "team": 
            continue
        ext = f"{c}_ext"
        if ext in out.columns:
            out[c] = out[c].combine_first(out[ext])
            out.drop(columns=[ext], inplace=True)
    return out

# --- NEW: external enricher discovery + normalization -----------------------


def _team_enricher_paths() -> list[str]:
    """Return candidate CSV filenames that may contain team context enrichers."""
    return [
        "espn_team_form.csv",
        "espn_team.csv",
        "msf_team_form.csv",
        "msf_team.csv",
        "apisports_team_form.csv",
        "apisports_team.csv",
        "nflgsis_team_form.csv",
        "gsis_team.csv",
        "pfr_team_enrich.csv",
        "team.form.csv",
    ]


_TEAM_COLUMN_ALIASES = {
    "team_abbr": "team",
    "team_code": "team",
    "team_name": "team",
    "club": "team",
    "pace_seconds": "pace",
    "sec_per_play": "pace",
    "seconds_per_play": "pace",
    "pass_rate_over_expected": "proe",
    "proe_pct": "proe",
    "red_zone_rate": "rz_rate",
    "rz_pct": "rz_rate",
    "twelve_personnel_rate": "12p_rate",
    "personnel_12_pct": "12p_rate",
    "slot_usage_rate": "slot_rate",
    "slot_pct": "slot_rate",
    "air_yards_per_attempt": "ay_per_att",
    "ay_per_att_avg": "ay_per_att",
    "light_box_pct": "light_box_rate",
    "heavy_box_pct": "heavy_box_rate",
    "def_pass_epa_per_play": "def_pass_epa",
    "def_rush_epa_per_play": "def_rush_epa",
    "sack_rate": "def_sack_rate",
    "def_sack_pct": "def_sack_rate",
}


def _standardize_team_enricher(df: pd.DataFrame) -> pd.DataFrame:
    df = df.copy()
    df.columns = [c.lower() for c in df.columns]

    for src, dest in _TEAM_COLUMN_ALIASES.items():
        if src in df.columns and dest not in df.columns:
            df = df.rename(columns={src: dest})

    if "team" not in df.columns:
        for cand in ["team", "team_abbreviation", "abbr"]:
            if cand in df.columns:
                df["team"] = df[cand]
                break

    if "team" not in df.columns:
        return pd.DataFrame()

    df["team"] = df["team"].astype(str).str.upper().str.strip()

    keep = [
        c
        for c in [
            "team",
            "pace",
            "proe",
            "rz_rate",
            "12p_rate",
            "slot_rate",
            "ay_per_att",
            "def_pass_epa",
            "def_rush_epa",
            "def_sack_rate",
            "light_box_rate",
            "heavy_box_rate",
        ]
        if c in df.columns
    ]
    if not keep:
        return pd.DataFrame()
    return df[keep].drop_duplicates()

# --- ADD: helper to roll up weekly pace/proe (plays-weighted), non-destructive ---
def _rollup_weekly_pace_proe(df: pd.DataFrame) -> pd.DataFrame:
    try:
        tfw_path = os.path.join(DATA_DIR, "team_form_weekly.csv")
        if os.path.exists(tfw_path):
            tfw = pd.read_csv(tfw_path)
            tfw.columns = [c.lower() for c in tfw.columns]
            if {"team","plays_est","pace","proe"}.issubset(tfw.columns) and not tfw.empty:
                grp = tfw.groupby("team", dropna=False)
                pace_w = grp.apply(lambda g: np.average(g["pace"], weights=np.clip(g["plays_est"], 1, None))).rename("pace_season")
                proe_w = grp.apply(lambda g: np.average(g["proe"], weights=np.clip(g["plays_est"], 1, None))).rename("proe_season")
                roll = pd.concat([pace_w, proe_w], axis=1).reset_index()
                df = df.merge(roll, on="team", how="left")
                if "pace" in df.columns and "pace_season" in df.columns:
                    df["pace"] = df["pace"].where(df["pace"].notna(), df["pace_season"])
                if "proe" in df.columns and "proe_season" in df.columns:
                    df["proe"] = df["proe"].where(df["proe"].notna(), df["proe_season"])
                df.drop(columns=[c for c in ["pace_season","proe_season"] if c in df.columns], inplace=True)
    except Exception:
        pass
    return df
# --- END ADD ---

# -----------------------------
# Loaders (abstract across libs)
# -----------------------------

def load_pbp(season: int) -> pd.DataFrame:
    """
    Load regular-season PBP for given season.
    nflreadpy: NFLV.load_pbp(seasons=[season])
    nfl_data_py: nfl_data_py.import_pbp_data([season], downcast=True)
    """
    cached, source_path = _load_cached_csv("pbp", season)
    if not cached.empty:
        print(f"[make_team_form] ℹ️ Using cached pbp_{season}.csv from {source_path}")
        return cached

    if NFL_PKG == "nflreadpy":
        pbp = NFLV.load_pbp(seasons=[season])
    else:
        pbp = NFLV.import_pbp_data([season], downcast=True)  # type: ignore
    # Normalize column names we rely on
    pbp.columns = [c.lower() for c in pbp.columns]
    return pbp


def load_participation(season: int) -> pd.DataFrame:
    """
    Participation / personnel (optional). nflreadpy exposes load_participation()
    If not available, return empty DF.
    """
    cached, source_path = _load_cached_csv("participation", season)
    if not cached.empty:
        print(
            f"[make_team_form] ℹ️ Using cached participation_{season}.csv from {source_path}"
        )
        return cached
    try:
        if NFL_PKG == "nflreadpy":
            part = NFLV.load_participation(seasons=[season])
        else:
            # nfl_data_py has limited/older participation; skip if missing
            return pd.DataFrame()
        part.columns = [c.lower() for c in part.columns]
        return part
    except Exception:
        return pd.DataFrame()


def _load_required_pbp(season: int) -> tuple[pd.DataFrame, int]:
    """Load play-by-play strictly for ``season`` or raise."""
    cached, cache_path = _load_cached_csv("pbp", season)
    if not cached.empty:
        print(
            f"[make_team_form] ℹ️ Loaded cached pbp_{season}.csv from {cache_path}"
        )
        return cached, season

    errors: list[str] = []
    try:
        pbp = load_pbp(season)
    except Exception as err:
        errors.append(str(err))
    else:
        if not pbp.empty:
            return pbp, season
        errors.append("empty dataframe")

    raise RuntimeError(
        "PBP unavailable for requested season. "
<<<<<<< HEAD
=======
def _load_pbp_with_fallback(
    season: int,
    *,
    allow_prior_seasons: bool,
    max_lookback: int = 5,
) -> tuple[pd.DataFrame, int]:
    """
    Attempt to load play-by-play data for ``season``. If unavailable (future season
    or network restriction), optionally fall back to the most recent prior season
    that returns data. Returns the dataframe and the season actually used.

    When ``allow_prior_seasons`` is False, the function will raise if it can only
    source data from seasons earlier than the requested one – ensuring we never
    silently populate 2025 projections with 2024 (or older) metrics.
def _load_pbp_with_fallback(season: int, max_lookback: int = 5) -> tuple[pd.DataFrame, int]:
    """
    Attempt to load play-by-play data for ``season``. If unavailable (future season
    or network restriction), fall back to the most recent prior season that returns
    data. Returns the dataframe and the season actually used.
    """
    errors: list[str] = []
    for offset in range(0, max_lookback + 1):
        candidate = season - offset
        if candidate < 2000:
            break
        try:
            pbp = load_pbp(candidate)
        except Exception as err:
            errors.append(f"season {candidate}: {err}")
            continue
        if not pbp.empty:
            if candidate == season:
                return pbp, candidate

            if allow_prior_seasons:
                print(
                    f"[make_team_form] ⚠️ No PBP for {season}; using {candidate} as fallback"
                )
                return pbp, candidate

            errors.append(
                f"season {candidate}: available but fallback disabled"
            )
            continue
            if candidate != season:
                print(
                    f"[make_team_form] ⚠️ No PBP for {season}; using {candidate} as fallback"
                )
            return pbp, candidate
        errors.append(f"season {candidate}: empty dataframe")
    raise RuntimeError(
        "PBP unavailable for requested season and fallbacks. "
>>>>>>> 7e5bfc84
        + "; ".join(errors) if errors else ""
    )


def load_schedules(season: int) -> pd.DataFrame:
    try:
        if NFL_PKG == "nflreadpy":
            sch = NFLV.load_schedules(seasons=[season])
        else:
            sch = NFLV.import_schedules([season])  # type: ignore
        sch.columns = [c.lower() for c in sch.columns]
        return sch
    except Exception:
        return pd.DataFrame()


# -----------------------------
# Feature builders
# -----------------------------

def compute_def_epa_and_sacks(pbp: pd.DataFrame) -> pd.DataFrame:
    """
    Defensive EPA splits and sack rate allowed by offense (defense perspective).
    We'll aggregate by defense team (defteam) when available, else by posteam/opponent mapping.
    """
    df = pbp.copy()
    # EPA columns
    if "epa" not in df:
        df["epa"] = np.nan

    # Identify pass vs rush
    is_pass = df.get("pass", pd.Series(False, index=df.index)).astype(bool)
    is_rush = df.get("rush", pd.Series(False, index=df.index)).astype(bool)

    # Defense team column differs by source; try both
    def_team_col = "defteam" if "defteam" in df else ("def_team" if "def_team" in df else None)
    off_team_col = "posteam" if "posteam" in df else ("offense_team" if "offense_team" in df else None)

    if def_team_col is None or off_team_col is None:
        # Best-effort: try to construct def team from matchup logic if missing
        # If we can't, gracefully return empty.
        g = pd.DataFrame()
        return g

    # Sacks: many data sets mark with sack == 1 (or qb_hit/sack columns)
    sack_flag = df.get("sack", pd.Series(0, index=df.index)).fillna(0).astype(int)
    dropbacks = df.get("qb_dropback", pd.Series(0, index=df.index)).fillna(0).astype(int)

    # Aggregate defensive splits
    grp = df.groupby(def_team_col, dropna=False)
    agg = pd.DataFrame({
        "def_pass_epa": grp.apply(lambda x: x.loc[is_pass.reindex(x.index, fill_value=False), "epa"].mean()),
        "def_rush_epa": grp.apply(lambda x: x.loc[is_rush.reindex(x.index, fill_value=False), "epa"].mean()),
        "def_sacks": grp[sack_flag.name].sum(),
        "opp_dropbacks": grp[dropbacks.name].sum(),
        "games_played": grp["game_id"].nunique() if "game_id" in df else grp.size()
    }).reset_index().rename(columns={def_team_col: "team"})

    agg["def_sack_rate"] = safe_div(agg["def_sacks"], agg["opp_dropbacks"])
    return agg


def compute_pace_and_proe(pbp: pd.DataFrame) -> pd.DataFrame:
    """
    Pace: seconds per snap in neutral situations (lower is faster).
    PROE: pass rate over expectation (needs xpass if present; otherwise heuristic).
    """
    df = pbp.copy()
    df.columns = [c.lower() for c in df.columns]

    # Seconds per play proxy: if 'game_seconds_remaining' + sequential plays exist,
    # fall back to plays per minute in neutral script.
    neutral = _neutral_mask(df)
    dfn = df.loc[neutral].copy()

    # Group by offense team (posteam)
    off_col = "posteam" if "posteam" in dfn else ("offense_team" if "offense_team" in dfn else None)
    if off_col is None:
        return pd.DataFrame()

    # Pace proxy: plays per minute → seconds per play
    dfn["_one"] = 1
    pace_grp = dfn.groupby(off_col, dropna=False)["_one"].sum().rename("neutral_plays").reset_index()
    # Estimate elapsed neutral time: use quarter clock if available; otherwise approximate by #plays * 24 sec
    if "game_seconds_remaining" in dfn and "game_seconds_remaining".lower() in dfn:
        # It's already lowercase; above check is redundant but harmless.
        pass
    # Use a crude baseline of 24s per neutral play if timing columns aren't reliable
    pace_grp["pace_neutral"] = np.where(
        pace_grp["neutral_plays"] > 0,
        24.0,  # conservative neutral pace (seconds per snap)
        np.nan
    )

    # PROE: need pass rate minus expected pass rate.
    # If xp pass prob exists (xpass or pass_probability), use it; else use league-average neutral pass rate.
    is_pass = dfn.get("pass", pd.Series(False, index=dfn.index)).astype(bool)
    prate = dfn.groupby(off_col, dropna=False)["pass"].mean() if "pass" in dfn else pd.Series(dtype=float)

    if "xpass" in dfn:
        xpass = dfn.groupby(off_col, dropna=False)["xpass"].mean()
        proe = prate - xpass
    elif "pass_probability" in dfn:
        xp = dfn.groupby(off_col, dropna=False)["pass_probability"].mean()
        proe = prate - xp
    else:
        league_neutral_pass = prate.mean() if len(prate) else 0.55
        proe = prate - league_neutral_pass

    out = pace_grp.merge(proe.rename("proe"), left_on=off_col, right_index=True, how="left")
    out = out.rename(columns={off_col: "team"})
    return out[["team", "pace_neutral", "proe"]]


def compute_red_zone_and_airyards(pbp: pd.DataFrame) -> pd.DataFrame:
    """
    RZ rate (offense): share of offensive plays inside opp 20.
    Air yards per attempt (offense).
    """
    df = pbp.copy()
    df.columns = [c.lower() for c in df.columns]

    # choose offense team column
    off_col = "posteam" if "posteam" in df.columns else ("offense_team" if "offense_team" in df.columns else None)
    if off_col is None:
        return pd.DataFrame()

    # --- Red-zone rate (snaps inside opp 20) ---
    rz = (
        df.assign(yardline_100=pd.to_numeric(df.get("yardline_100"), errors="coerce"))
          .assign(rz_flag=lambda x: (x["yardline_100"] <= 20).astype(int))
          .groupby(off_col, dropna=False)["rz_flag"].mean()
          .rename("rz_rate")
    )

    # --- Air yards per attempt (passing plays only) ---
    is_pass = df.get("pass", pd.Series(False, index=df.index)).astype(bool)
    pass_df = df.loc[is_pass].copy()
    ay_per_att = (
        pass_df.assign(air_yards=pd.to_numeric(pass_df.get("air_yards"), errors="coerce"))
               .groupby(off_col, dropna=False)["air_yards"]
               .mean()
               .rename("ay_per_att")
    )

    # --- Combine outputs ---
    out = (
        pd.concat([rz, ay_per_att], axis=1)
          .reset_index()
          .rename(columns={off_col: "team"})
    )
    return out

def compute_personnel_rates(pbp: pd.DataFrame, participation: pd.DataFrame) -> pd.DataFrame:
    """
    Personnel usage (12 personnel) and defensive box counts from participation if available.
    Also writes light/heavy box rates if 'box' or 'men_in_box' like fields exist.

    Note: nflverse participation schema can vary; we attempt a best-effort merge.
    """
    # 12 personnel from PBP (offense): personnel_offense like "11", "12", etc.
    df = pbp.copy()
    off_col = "posteam" if "posteam" in df else ("offense_team" if "offense_team" in df else None)
    if off_col is None:
        base = pd.DataFrame(columns=["team", "personnel_12_rate"])
    else:
        per = df.get("personnel_offense", pd.Series(np.nan, index=df.index)).astype(str).str.extract(r"(\d\d)").rename(columns={0: "personnel"})
        df = df.assign(_per=per["personnel"])
        grp = df.groupby(off_col, dropna=False)
        total = grp.size().rename("plays_total").astype(float)
        p12 = grp.apply(lambda x: (x["_per"] == "12").mean() if len(x) else np.nan).rename("personnel_12_rate")
        base = pd.concat([total, p12], axis=1).reset_index().rename(columns={off_col: "team"})
        base = base[["team", "personnel_12_rate"]]

    # Box counts from participation (optional)
    light = heavy = None
    if not participation.empty:
        p = participation.copy()
        # Try common box fields
        box_col = None
        for cand in ["box", "men_in_box", "in_box", "defenders_in_box"]:
            if cand in p.columns:
                box_col = cand
                break
        team_col = None
        for cand in ["offense_team", "posteam", "team"]:
            if cand in p.columns:
                team_col = cand
                break
        if box_col and team_col:
            p["_light"] = (p[box_col].astype(float) <= 6).astype(float)
            p["_heavy"] = (p[box_col].astype(float) >= 8).astype(float)
            g = p.groupby(team_col, dropna=False)
            light = g["_light"].mean().rename("light_box_rate")
            heavy = g["_heavy"].mean().rename("heavy_box_rate")

    out = base.copy()
    if light is not None:
        out = out.merge(light.reset_index().rename(columns={light.index.name or "index": "team"}), on="team", how="left")
    if heavy is not None:
        out = out.merge(heavy.reset_index().rename(columns={heavy.index.name or "index": "team"}), on="team", how="left")

    return out


def merge_slot_rate_from_roles(df: pd.DataFrame) -> pd.DataFrame:
    """
    Optional: derive a team-level slot rate proxy from roles.csv (player-level slot usage).
    roles.csv columns expected: player, team, role (SLOT, WR1, WR2, ...)
    We count % of WR routes tagged as SLOT to estimate team slot lean.
    """
    roles_path = os.path.join(DATA_DIR, "roles.csv")
    if not os.path.exists(roles_path):
        df["slot_rate"] = np.nan
        return df

    try:
        r = pd.read_csv(roles_path)
    except Exception:
        df["slot_rate"] = np.nan
        return df

    r.columns = [c.lower() for c in r.columns]
    if not {"team", "role"}.issubset(r.columns):
        df["slot_rate"] = np.nan
        return df

    # crude proxy: fraction of WR roles labeled SLOT among WR roles
    wr = r[r["role"].isin(["WR1", "WR2", "WR3", "SLOT", "slot", "Wr1", "Wr2", "Wr3"])].copy()
    wr["is_slot"] = wr["role"].astype(str).str.upper().eq("SLOT").astype(int)
    grp = wr.groupby("team", dropna=False)
    rate = (grp["is_slot"].sum() / grp.size()).rename("slot_rate").reset_index()
    out = df.merge(rate, on="team", how="left")
    return out


WEEKLY_COLUMNS = ["team", "week", "plays_est", "pace", "proe"]


def _empty_weekly_frame() -> pd.DataFrame:
    return pd.DataFrame(columns=WEEKLY_COLUMNS)


def _write_weekly_stub(path: str) -> None:
    _empty_weekly_frame().to_csv(path, index=False)


def _write_weekly_outputs(
    pbp: pd.DataFrame,
    source_season: int,
    requested_season: int,
    path: str,
) -> None:
    """Persist the team/week pace + PROE table or a schema-only placeholder."""

    if pbp.empty:
        _write_weekly_stub(path)
        return

    try:
        w = pbp.copy()

        # neutral-ish filter to avoid garbage-time skew
        if "down" in w.columns:
            w = w[w["down"].isin([1, 2])]
        if "wp" in w.columns:
            w = w[w["wp"].between(0.2, 0.8, inclusive="both")]

        team_col = "posteam" if "posteam" in w.columns else (
            "offense_team" if "offense_team" in w.columns else None
        )
        if team_col is None or "week" not in w.columns:
            _write_weekly_stub(path)
            return

        # plays per team-week
        plays = (
            w.groupby([team_col, "week"], dropna=False)["play_id"].size().rename("plays_est")
        )

        # pace proxy: seconds between snaps if available, else NaN
        if "game_seconds_remaining" in w.columns:
            w = w.sort_values([team_col, "game_id", "qtr", "play_id"])
            gsr_diff = (
                w.groupby([team_col, "game_id"])["game_seconds_remaining"].diff(-1).abs()
            )
            w["gsr_diff"] = gsr_diff
            pace = (
                w.groupby([team_col, "week"], dropna=False)["gsr_diff"].mean().rename("pace")
            )
        else:
            pace = plays * 0 + np.nan

        # PROE: pass rate minus league weekly pass rate
        if "play_type" in w.columns:
            is_pass = w["play_type"].isin(["pass", "no_play"])
        else:
            is_pass = pd.Series(False, index=w.index)

        if len(is_pass) > 0:
            pass_frame = pd.DataFrame({
                "is_pass": is_pass,
                "team": w[team_col].values,
                "week": w["week"].values,
            })
            grouped = (
                pass_frame.groupby(["team", "week"], dropna=False)["is_pass"]
                .mean()
                .rename("pass_rate")
            )
            league = (
                pass_frame.groupby("week", dropna=False)["is_pass"]
                .mean()
                .rename("lg_pass_rate_week")
            )
            wk = pd.concat([plays, pace, grouped], axis=1).reset_index().rename(
                columns={team_col: "team"}
            )
            wk = wk.merge(league.reset_index(), on="week", how="left")
            wk["proe"] = wk["pass_rate"] - wk["lg_pass_rate_week"]
        else:
            wk = pd.concat([plays, pace], axis=1).reset_index().rename(
                columns={team_col: "team"}
            )
            wk["proe"] = np.nan

        wk_out = wk[["team", "week", "plays_est", "pace", "proe"]].copy()
        if source_season != requested_season:
            wk_out["source_season"] = source_season

        wk_out.to_csv(path, index=False)
    except Exception:
        _write_weekly_stub(path)


# -----------------------------
# Main builder
# -----------------------------

def build_team_form(season: int) -> tuple[pd.DataFrame, pd.DataFrame, int]:
    """Return team-form dataframe, the PBP used, and the source season."""
<<<<<<< HEAD
    print(f"[make_team_form] Loading PBP for {season} via {NFL_PKG} ...")
    pbp, source_season = _load_required_pbp(season)
=======
    print(f"[make_team_form] Loading PBP for {season} via {NFL_PKG} ...")
    pbp, source_season = _load_required_pbp(season)
    print(f"[make_team_form] Loading PBP for {season} via {NFL_PKG} ...")
    pbp, source_season = _load_required_pbp(season)
def build_team_form(season: int, *, allow_fallback: bool) -> tuple[pd.DataFrame, pd.DataFrame, int]:
    """Return team-form dataframe, the PBP used, and the source season."""
    print(f"[make_team_form] Loading PBP for {season} via {NFL_PKG} ...")
    pbp, source_season = _load_pbp_with_fallback(
        season, allow_prior_seasons=allow_fallback
    )
def build_team_form(season: int) -> tuple[pd.DataFrame, pd.DataFrame, int]:
    """Return team-form dataframe, the PBP used, and the source season."""
    print(f"[make_team_form] Loading PBP for {season} via {NFL_PKG} ...")
    pbp, source_season = _load_pbp_with_fallback(season)
>>>>>>> 7e5bfc84
    if pbp.empty:
        raise RuntimeError("PBP is empty; cannot compute team form.")

    print("[make_team_form] Computing defensive EPA & sack rate ...")
    def_tbl = compute_def_epa_and_sacks(pbp)

    print("[make_team_form] Computing pace & PROE ...")
    pace_tbl = compute_pace_and_proe(pbp)

    print("[make_team_form] Computing RZ rate & air yards per att ...")
    rz_ay_tbl = compute_red_zone_and_airyards(pbp)

    print("[make_team_form] Loading participation/personnel (optional) ...")
    part = load_participation(source_season)
    pers_tbl = compute_personnel_rates(pbp, part)

    print("[make_team_form] Merging components ...")
    out = (
        def_tbl
        .merge(pace_tbl, on="team", how="left")
        .merge(rz_ay_tbl, on="team", how="left")
        .merge(pers_tbl, on="team", how="left")
    )

    # add slot rate proxy from roles.csv if present
    out = merge_slot_rate_from_roles(out)

    # attach season and enforce dtypes
    out["season"] = int(season)
    out["source_season"] = int(source_season)

    # Z-score useful continuous features
    z_cols = [
        "def_pass_epa",
        "def_rush_epa",
        "def_sack_rate",
        "pace_neutral",
        "proe",
        "rz_rate",
        "personnel_12_rate",
        "slot_rate",
        "ay_per_att",
        "light_box_rate",
        "heavy_box_rate",
    ]
    out = zscore(out, z_cols)

    # rename to match your existing naming expectations where helpful
    out = out.rename(columns={
        "pace_neutral": "pace",
        "personnel_12_rate": "12p_rate"
    })

    # Sort and reset
    cols_first = ["team", "season", "source_season", "games_played",
                  "def_pass_epa", "def_rush_epa", "def_sack_rate",
                  "pace", "proe", "rz_rate", "12p_rate", "slot_rate", "ay_per_att",
                  "light_box_rate", "heavy_box_rate"]
    # preserve if missing
    ordered = [c for c in cols_first if c in out.columns] + [c for c in out.columns if c not in cols_first]
    out = out[ordered].sort_values(["team"]).reset_index(drop=True)

    return out, pbp, source_season


def main():
    parser = argparse.ArgumentParser()
    parser.add_argument("--season", type=int, default=2025)
    parser.add_argument(
        "--allow-fallback",
        action="store_true",
        help="Permit using prior seasons when the requested season is unavailable",
    )
    args = parser.parse_args()

    _safe_mkdir(DATA_DIR)

    success = True
    pbp_used = pd.DataFrame()
    source_season = args.season

    try:
        df, pbp_used, source_season = build_team_form(
            args.season
        )
<<<<<<< HEAD
=======
            args.season, allow_fallback=args.allow_fallback
        )
        df, pbp_used, source_season = build_team_form(args.season)
        if source_season != args.season:
            print(
                f"[make_team_form] ℹ️ Using {source_season} metrics as proxy for {args.season}"
            )
>>>>>>> 7e5bfc84

        # --- ADD: plays-weighted season roll-up of weekly pace/proe (non-destructive) ---
        df = _rollup_weekly_pace_proe(df)
        # --- END ADD ---

<<<<<<< HEAD
        # --- Weekly writer (persist results or an empty schema) ---
        weekly_path = os.path.join(DATA_DIR, "team_form_weekly.csv")
        _write_weekly_outputs(pbp_used, source_season, args.season, weekly_path)
=======
        # --- Weekly writer (your original logic, kept verbatim) ---
        try:
            pbp = pbp_used.copy()
            if not pbp.empty:
                w = pbp.copy()
                # neutral-ish filter to avoid garbage-time skew
                if 'down' in w.columns:
                    w = w[w['down'].isin([1, 2])]
                if 'wp' in w.columns:
                    w = w[w['wp'].between(0.2, 0.8, inclusive='both')]

                # offense team column available in pbp
                team_col = 'posteam' if 'posteam' in w.columns else ('offense_team' if 'offense_team' in w.columns else None)
                if team_col is not None and 'week' in w.columns:
                    # plays per team-week
                    plays = w.groupby([team_col, 'week'], dropna=False)['play_id'].size().rename('plays_est')

                    # pace proxy: seconds between snaps if available, else NaN
                    if 'game_seconds_remaining' in w.columns:
                        w = w.sort_values([team_col, 'game_id', 'qtr', 'play_id'])
                        w['gsr_diff'] = w.groupby([team_col, 'game_id'])['game_seconds_remaining'].diff(-1).abs()
                        pace = w.groupby([team_col, 'week'])['gsr_diff'].mean().rename('pace')
                    else:
                        pace = plays * 0 + np.nan

                    # PROE: pass rate minus league weekly pass rate
                    is_pass = w['play_type'].isin(['pass', 'no_play']) if 'play_type' in w.columns else pd.Series(False, index=w.index)
                    if len(is_pass) > 0:
                        pr = is_pass.groupby([w[team_col], w['week']]).mean().rename('pass_rate')
                        lg = is_pass.groupby(w['week']).mean().rename('lg_pass_rate_week')
                        wk = pd.concat([plays, pace, pr], axis=1).reset_index().rename(columns={team_col: 'team'})
                        wk = wk.merge(lg.reset_index(), on='week', how='left')
                        wk['proe'] = wk['pass_rate'] - wk['lg_pass_rate_week']
                    else:
                        wk = pd.concat([plays, pace], axis=1).reset_index().rename(columns={team_col: 'team'})
                        wk['proe'] = np.nan

                    wk_out = wk[['team', 'week', 'plays_est', 'pace', 'proe']].copy()
                    if source_season != args.season:
                        wk_out['source_season'] = source_season
                    wk_out.to_csv(os.path.join(DATA_DIR, 'team_form_weekly.csv'), index=False)
                else:
                    # schema-only so downstream won’t crash if weekly isn’t computable
                    pd.DataFrame(columns=['team', 'week', 'plays_est', 'pace', 'proe']).to_csv(os.path.join(DATA_DIR, 'team_form_weekly.csv'), index=False)
            else:
                pd.DataFrame(columns=['team', 'week', 'plays_est', 'pace', 'proe']).to_csv(os.path.join(DATA_DIR, 'team_form_weekly.csv'), index=False)
        except Exception:
            # never fail the run on weekly export
            try:
                pd.DataFrame(columns=['team', 'week', 'plays_est', 'pace', 'proe']).to_csv(os.path.join(DATA_DIR, 'team_form_weekly.csv'), index=False)
            except Exception:
                pass
>>>>>>> 7e5bfc84
        # --- END Weekly writer ---

    except Exception as e:
        print(f"[make_team_form] ERROR: {e}", file=sys.stderr)
        success = False
        df = pd.DataFrame(columns=[
            "team","season","source_season","games_played","def_pass_epa","def_rush_epa","def_sack_rate",
            "pace","proe","rz_rate","12p_rate","slot_rate","ay_per_att",
            "light_box_rate","heavy_box_rate"
        ])
        pbp_used = pd.DataFrame()
        source_season = args.season
<<<<<<< HEAD
        _write_weekly_outputs(pd.DataFrame(), args.season, args.season, os.path.join(DATA_DIR, "team_form_weekly.csv"))
=======
        try:
            pd.DataFrame(columns=['team', 'week', 'plays_est', 'pace', 'proe']).to_csv(os.path.join(DATA_DIR, 'team_form_weekly.csv'), index=False)
        except Exception:
            pass
>>>>>>> 7e5bfc84

    # --- ADDED: optional external enrichers; fill only missing values ---
    try:
        for fn in _team_enricher_paths():
            ext = _read_csv_safe(os.path.join(DATA_DIR, fn))
            if ext.empty:
                continue
            norm = _standardize_team_enricher(ext)
            if norm.empty:
                continue
            df = _non_destructive_team_merge(df, norm)
    except Exception:
        # enrichment is optional; never crash
        pass
    # --- END ADDED ---

    if not success:
        print("[make_team_form] ⚠️ Wrote placeholder team_form.csv (no PBP available)")

    df.to_csv(OUTPATH, index=False)
    print(f"[make_team_form] Wrote {len(df)} rows → {OUTPATH}")


if __name__ == "__main__":
    # Silence noisy pandas warnings in CI
    with warnings.catch_warnings():
        warnings.simplefilter("ignore")
        main()<|MERGE_RESOLUTION|>--- conflicted
+++ resolved
@@ -344,8 +344,6 @@
 
     raise RuntimeError(
         "PBP unavailable for requested season. "
-<<<<<<< HEAD
-=======
 def _load_pbp_with_fallback(
     season: int,
     *,
@@ -398,7 +396,6 @@
         errors.append(f"season {candidate}: empty dataframe")
     raise RuntimeError(
         "PBP unavailable for requested season and fallbacks. "
->>>>>>> 7e5bfc84
         + "; ".join(errors) if errors else ""
     )
 
@@ -740,10 +737,8 @@
 
 def build_team_form(season: int) -> tuple[pd.DataFrame, pd.DataFrame, int]:
     """Return team-form dataframe, the PBP used, and the source season."""
-<<<<<<< HEAD
     print(f"[make_team_form] Loading PBP for {season} via {NFL_PKG} ...")
     pbp, source_season = _load_required_pbp(season)
-=======
     print(f"[make_team_form] Loading PBP for {season} via {NFL_PKG} ...")
     pbp, source_season = _load_required_pbp(season)
     print(f"[make_team_form] Loading PBP for {season} via {NFL_PKG} ...")
@@ -758,7 +753,6 @@
     """Return team-form dataframe, the PBP used, and the source season."""
     print(f"[make_team_form] Loading PBP for {season} via {NFL_PKG} ...")
     pbp, source_season = _load_pbp_with_fallback(season)
->>>>>>> 7e5bfc84
     if pbp.empty:
         raise RuntimeError("PBP is empty; cannot compute team form.")
 
@@ -844,8 +838,6 @@
         df, pbp_used, source_season = build_team_form(
             args.season
         )
-<<<<<<< HEAD
-=======
             args.season, allow_fallback=args.allow_fallback
         )
         df, pbp_used, source_season = build_team_form(args.season)
@@ -853,17 +845,14 @@
             print(
                 f"[make_team_form] ℹ️ Using {source_season} metrics as proxy for {args.season}"
             )
->>>>>>> 7e5bfc84
 
         # --- ADD: plays-weighted season roll-up of weekly pace/proe (non-destructive) ---
         df = _rollup_weekly_pace_proe(df)
         # --- END ADD ---
 
-<<<<<<< HEAD
         # --- Weekly writer (persist results or an empty schema) ---
         weekly_path = os.path.join(DATA_DIR, "team_form_weekly.csv")
         _write_weekly_outputs(pbp_used, source_season, args.season, weekly_path)
-=======
         # --- Weekly writer (your original logic, kept verbatim) ---
         try:
             pbp = pbp_used.copy()
@@ -916,7 +905,6 @@
                 pd.DataFrame(columns=['team', 'week', 'plays_est', 'pace', 'proe']).to_csv(os.path.join(DATA_DIR, 'team_form_weekly.csv'), index=False)
             except Exception:
                 pass
->>>>>>> 7e5bfc84
         # --- END Weekly writer ---
 
     except Exception as e:
@@ -929,14 +917,11 @@
         ])
         pbp_used = pd.DataFrame()
         source_season = args.season
-<<<<<<< HEAD
         _write_weekly_outputs(pd.DataFrame(), args.season, args.season, os.path.join(DATA_DIR, "team_form_weekly.csv"))
-=======
         try:
             pd.DataFrame(columns=['team', 'week', 'plays_est', 'pace', 'proe']).to_csv(os.path.join(DATA_DIR, 'team_form_weekly.csv'), index=False)
         except Exception:
             pass
->>>>>>> 7e5bfc84
 
     # --- ADDED: optional external enrichers; fill only missing values ---
     try:
