# scripts/make_player_form.py
"""
Create player_form.csv: per-player usage & efficiency metrics.

Inputs:
- Play-by-play via nflreadpy (preferred) or nfl_data_py (fallback)
- Optional enrichers (ESPN, MySportsFeeds, API-Sports, NFLGSIS)
Output:
- data/player_form.csv
"""

from __future__ import annotations
import argparse, os, sys, warnings
import pandas as pd, numpy as np
from typing import Tuple

def _import_nflverse():
    try:
        import nflreadpy as nflv
        return nflv, "nflreadpy"
    except Exception:
        import nfl_data_py as nflv  # fallback
        return nflv, "nfl_data_py"

NFLV, NFLPKG = _import_nflverse()
DATA_DIR = "data"
OUTPATH = os.path.join(DATA_DIR, "player_form.csv")
_CACHE_DIRS = [
    DATA_DIR,
    os.path.join("external", "nflverse_bundle"),
]

def _safe_mkdir(p: str):
    os.makedirs(p, exist_ok=True)

def safe_div(n, d):
    n = n.astype(float); d = d.astype(float)
    with np.errstate(divide="ignore", invalid="ignore"):
        return np.where(d == 0, np.nan, n / d)

def _load_cached_csv(kind: str, season: int) -> Tuple[pd.DataFrame, str]:
    for base in _CACHE_DIRS:
        path = os.path.join(base, f"{kind}_{season}.csv")
        if not os.path.exists(path):
            continue
        try:
            df = pd.read_csv(path)
        except Exception:
            continue
        if df.empty:
            continue
        df.columns = [c.lower() for c in df.columns]
        return df, path
    return pd.DataFrame(), ""


def load_pbp(season:int)->pd.DataFrame:
    cached, source_path = _load_cached_csv("pbp", season)
    if not cached.empty:
        print(f"[make_player_form] ℹ️ Using cached pbp_{season}.csv from {source_path}")
        return cached
    if NFLPKG=="nflreadpy":
        df = NFLV.load_pbp(seasons=[season])
    else:
        df = NFLV.import_pbp_data([season], downcast=True)
    df.columns = [c.lower() for c in df.columns]
    return df


def _load_required_pbp(season: int) -> tuple[pd.DataFrame, int]:
    """Load play-by-play strictly for ``season`` or raise."""
    cached, cache_path = _load_cached_csv("pbp", season)
    if not cached.empty:
        print(
            f"[make_player_form] ℹ️ Loaded cached pbp_{season}.csv from {cache_path}"
        )
        return cached, season

    errors: list[str] = []
    try:
        df = load_pbp(season)
    except Exception as err:
        errors.append(str(err))
    else:
        if not df.empty:
            return df, season
        errors.append("empty dataframe")

    raise RuntimeError(
        "PBP unavailable for requested season. "
<<<<<<< HEAD
=======
def _load_pbp_with_fallback(
    season: int,
    *,
    allow_prior_seasons: bool,
    max_lookback: int = 5,
) -> tuple[pd.DataFrame, int]:
    """
    Return the first available season ≤ ``season`` with play-by-play data.

    When ``allow_prior_seasons`` is False we will raise instead of silently
    substituting older data; this keeps 2025 runs from drifting to 2024 metrics
    when live pulls fail.
    """
def _load_pbp_with_fallback(season: int, max_lookback: int = 5) -> tuple[pd.DataFrame, int]:
    """Return the first available season ≤ ``season`` with play-by-play data."""
    errors: list[str] = []
    for offset in range(0, max_lookback + 1):
        candidate = season - offset
        if candidate < 2000:
            break
        try:
            df = load_pbp(candidate)
        except Exception as err:
            errors.append(f"season {candidate}: {err}")
            continue
        if not df.empty:
            if candidate == season:
                return df, candidate

            if allow_prior_seasons:
                print(
                    f"[make_player_form] ⚠️ No PBP for {season}; using {candidate} instead"
                )
                return df, candidate

            errors.append(
                f"season {candidate}: available but fallback disabled"
            )
            continue
            if candidate != season:
                print(f"[make_player_form] ⚠️ No PBP for {season}; using {candidate} instead")
            return df, candidate
        errors.append(f"season {candidate}: empty dataframe")
    raise RuntimeError(
        "PBP unavailable for requested season and fallbacks. "
>>>>>>> 7e5bfc84
        + "; ".join(errors) if errors else ""
    )

def load_participation(season:int)->pd.DataFrame:
    cached, source_path = _load_cached_csv("participation", season)
    if not cached.empty:
        print(
            f"[make_player_form] ℹ️ Using cached participation_{season}.csv from {source_path}"
        )
        return cached
    try:
        if NFLPKG=="nflreadpy":
            p = NFLV.load_participation(seasons=[season])
        else:
            return pd.DataFrame()
        p.columns = [c.lower() for c in p.columns]
        return p
    except Exception:
        return pd.DataFrame()

def _first_present(df: pd.DataFrame, candidates: list[str]) -> str | None:
    for c in candidates:
        if c in df.columns:
            return c
    return None

def compute_player_usage(pbp: pd.DataFrame) -> pd.DataFrame:
    """Compute target/rush shares, RZ shares, and simple efficiency."""
    df = pbp.copy()
    df.columns = [c.lower() for c in df.columns]

    # require an offense team column
    off_col = "posteam" if "posteam" in df else ("offense_team" if "offense_team" in df else None)
    if off_col is None:
        return pd.DataFrame()

    # col variants we see in mirrors
    rec_name_col = _first_present(df, ["receiver_player_name", "receiver", "receiver_name"])
    rush_name_col = _first_present(df, ["rusher_player_name", "rusher", "rusher_name"])
    if rec_name_col is None and rush_name_col is None:
        # nothing to aggregate
        return pd.DataFrame()

    is_pass = df.get("pass", pd.Series(False, index=df.index)).astype(bool)
    is_rush = df.get("rush", pd.Series(False, index=df.index)).astype(bool)

    # Receiving: targets, RZ targets, YPT
    rec = pd.DataFrame()
    if rec_name_col is not None:
        rec = df.loc[is_pass & df[rec_name_col].notna(),
                     [off_col, rec_name_col, "yardline_100", "yards_gained"]].copy()
        rec["is_rz"] = pd.to_numeric(rec["yardline_100"], errors="coerce") <= 20
        tgt = rec.groupby([off_col, rec_name_col]).size().rename("targets")
        rz_tgt = rec.loc[rec["is_rz"]].groupby([off_col, rec_name_col]).size().rename("rz_targets")
        ypt = rec.groupby([off_col, rec_name_col])["yards_gained"].mean().rename("ypt")
        rec_tbl = pd.concat([tgt, rz_tgt, ypt], axis=1).reset_index().rename(
            columns={off_col:"team", rec_name_col:"player"}
        )
    else:
        rec_tbl = pd.DataFrame(columns=["team","player","targets","rz_targets","ypt"])

    # Rushing: attempts, RZ carries, YPC
    rush = pd.DataFrame()
    if rush_name_col is not None:
        rush = df.loc[is_rush & df[rush_name_col].notna(),
                      [off_col, rush_name_col, "yardline_100", "yards_gained"]].copy()
        rush["is_rz"] = pd.to_numeric(rush["yardline_100"], errors="coerce") <= 20
        att = rush.groupby([off_col, rush_name_col]).size().rename("rush_att")
        rz_carry = rush.loc[rush["is_rz"]].groupby([off_col, rush_name_col]).size().rename("rz_carries")
        ypc = rush.groupby([off_col, rush_name_col])["yards_gained"].mean().rename("ypc")
        rush_tbl = pd.concat([att, rz_carry, ypc], axis=1).reset_index().rename(
            columns={off_col:"team", rush_name_col:"player"}
        )
    else:
        rush_tbl = pd.DataFrame(columns=["team","player","rush_att","rz_carries","ypc"])

    # combine
    if rec_tbl.empty and rush_tbl.empty:
        return pd.DataFrame()

    if "rush_att" not in rec_tbl: rec_tbl["rush_att"] = 0
    if "targets" not in rush_tbl: rush_tbl["targets"] = 0
    base = pd.concat([rec_tbl, rush_tbl], axis=0, ignore_index=True)
    base = base.groupby(["team","player"], dropna=False).sum().reset_index()

    # shares (team denominators)
    base["target_share"]   = safe_div(base["targets"],   base.groupby("team")["targets"].transform("sum").fillna(0))
    base["rush_share"]     = safe_div(base["rush_att"],  base.groupby("team")["rush_att"].transform("sum").fillna(0))
    base["rz_tgt_share"]   = safe_div(base["rz_targets"],base.groupby("team")["rz_targets"].transform("sum").fillna(0))
    base["rz_carry_share"] = safe_div(base["rz_carries"],base.groupby("team")["rz_carries"].transform("sum").fillna(0))

    # simple efficiency
    base["yprr_proxy"] = np.where(base["targets"] > 0, base.get("ypt", np.nan), np.nan)
    base["route_rate"] = np.nan  # to be enriched later
    return base

def enrich_with_participation(base: pd.DataFrame, part: pd.DataFrame) -> pd.DataFrame:
    """Add route_rate from participation if available."""
    if part.empty:
        return base
    p = part.copy()
    p.columns = [c.lower() for c in p.columns]
    team_col = "offense_team" if "offense_team" in p.columns else ("posteam" if "posteam" in p.columns else None)
    if team_col is None or "player" not in p.columns:
        return base
    if "routes_run" in p.columns and "plays" in p.columns:
        rr = (
            p.groupby([team_col, "player"])
             .apply(lambda x: safe_div(x["routes_run"].sum(), x["plays"].sum()))
             .rename("route_rate")
             .reset_index()
             .rename(columns={team_col: "team"})
        )
        base = base.merge(rr, on=["team","player"], how="left", suffixes=("","_part"))
        base["route_rate"] = base["route_rate"].combine_first(base.get("route_rate_part"))
        if "route_rate_part" in base.columns:
            base.drop(columns=["route_rate_part"], inplace=True)
    return base

def _player_enricher_paths() -> list[str]:
    """Return candidate CSV filenames that may contain player usage enrichments."""
    return [
        "espn_player_form.csv",
        "espn_player.csv",
        "msf_player_form.csv",
        "msf_player.csv",
        "apisports_player_form.csv",
        "apisports_player.csv",
        "nflgsis_player_form.csv",
        "gsis_player.csv",
        "pfr_player_enrich.csv",
    ]


_PLAYER_COLUMN_ALIASES = {
    "player_name": "player",
    "name": "player",
    "athlete": "player",
    "athlete_display_name": "player",
    "full_name": "player",
    "team_abbr": "team",
    "team_code": "team",
    "posteam": "team",
    "offense_team": "team",
    "team_name": "team",
    "target_pct": "target_share",
    "targets_share": "target_share",
    "tgt_share": "target_share",
    "rush_pct": "rush_share",
    "rushing_share": "rush_share",
    "carry_share": "rush_share",
    "routes_share": "route_rate",
    "route_pct": "route_rate",
    "routes": "route_rate",
    "routes_run_share": "route_rate",
    "yards_per_target": "ypt",
    "ypt_avg": "ypt",
    "yards_per_carry": "ypc",
    "rushing_yards_per_attempt": "ypc",
    "yprr": "yprr_proxy",
    "yards_per_route_run": "yprr_proxy",
}


def _standardize_player_enricher(df: pd.DataFrame) -> pd.DataFrame:
    """Normalize column names so they align with player_form expectations."""
    df = df.copy()
    df.columns = [c.lower() for c in df.columns]

    # apply alias map where canonical column missing
    for src, dest in _PLAYER_COLUMN_ALIASES.items():
        if src in df.columns and dest not in df.columns:
            df = df.rename(columns={src: dest})

    # ensure required keys exist
    if "team" not in df.columns:
        for cand in ["team", "team_abbreviation", "team_short", "club"]:
            if cand in df.columns:
                df["team"] = df[cand]
                break
    if "player" not in df.columns:
        for cand in ["player", "player_short", "player_id", "gsis_name"]:
            if cand in df.columns:
                df["player"] = df[cand]
                break

    if not {"team", "player"}.issubset(df.columns):
        return pd.DataFrame()

    df["team"] = df["team"].astype(str).str.upper().str.strip()
    df["player"] = df["player"].astype(str).str.strip()

    keep_cols = [
        c
        for c in [
            "team",
            "player",
            "target_share",
            "rush_share",
            "route_rate",
            "ypt",
            "ypc",
            "yprr_proxy",
            "rz_tgt_share",
            "rz_carry_share",
        ]
        if c in df.columns
    ]
    if not keep_cols:
        return pd.DataFrame()
    return df[keep_cols].drop_duplicates()


def fallback_from_external(base: pd.DataFrame) -> pd.DataFrame:
    """Merge optional enrichers without overwriting existing values."""
    for filename in _player_enricher_paths():
        path = os.path.join(DATA_DIR, filename)
        if not os.path.exists(path):
            continue
        try:
            enrich = pd.read_csv(path)
        except Exception:
            continue
        std = _standardize_player_enricher(enrich)
        if std.empty:
            continue
        base = base.merge(std, on=["team", "player"], how="left", suffixes=("", "_ext"))
        for col in [c for c in std.columns if c not in {"team", "player"}]:
            ext_col = f"{col}_ext"
            if ext_col in base.columns:
                base[col] = base[col].combine_first(base[ext_col])
                base.drop(columns=[ext_col], inplace=True)
    return base

def build_player_form(season:int)->tuple[pd.DataFrame, int]:
    print(f"[make_player_form] Loading PBP for {season} ({NFLPKG}) ...")
    pbp, source_season = _load_required_pbp(season)
    if pbp.empty:
        raise RuntimeError("Empty PBP.")
    base = compute_player_usage(pbp)
<<<<<<< HEAD
=======
    print(f"[make_player_form] Loading PBP for {season} ({NFLPKG}) ...")
    pbp, source_season = _load_required_pbp(season)
    if pbp.empty:
        raise RuntimeError("Empty PBP.")
    base = compute_player_usage(pbp)
def build_player_form(season:int, *, allow_fallback: bool)->tuple[pd.DataFrame, int]:
    print(f"[make_player_form] Loading PBP for {season} ({NFLPKG}) ...")
    pbp, source_season = _load_pbp_with_fallback(
        season, allow_prior_seasons=allow_fallback
    )
    if pbp.empty:
        raise RuntimeError("Empty PBP.")
    base = compute_player_usage(pbp)
    if base.empty and source_season > 2000 and allow_fallback:
    pbp, source_season = _load_pbp_with_fallback(season)
    if pbp.empty:
        raise RuntimeError("Empty PBP.")
    base = compute_player_usage(pbp)
    if base.empty and source_season > 2000:
        # Try progressively earlier seasons when usage extraction fails (rare)
        for fallback in range(source_season - 1, max(source_season - 5, 1999), -1):
            try:
                alt_pbp = load_pbp(fallback)
            except Exception:
                continue
            if alt_pbp.empty:
                continue
            tmp = compute_player_usage(alt_pbp)
            if not tmp.empty:
                print(f"[make_player_form] ⚠️ Usage empty; falling back to {fallback}")
                base = tmp
                source_season = fallback
                pbp = alt_pbp
                break
>>>>>>> 7e5bfc84
    part = load_participation(source_season)
    base = enrich_with_participation(base, part)
    base = fallback_from_external(base)
    base["season"] = season
    base["source_season"] = source_season
    order = ["player","team","season","source_season","target_share","rush_share","rz_tgt_share","rz_carry_share","ypt","ypc","yprr_proxy","route_rate"]
    for c in order:
        if c not in base.columns:
            base[c] = np.nan
    base = base[order].sort_values(["team","player"]).reset_index(drop=True)
    return base, source_season

def main():
    parser = argparse.ArgumentParser()
    parser.add_argument("--season", type=int, default=2025)
    parser.add_argument(
        "--allow-fallback",
        action="store_true",
        help="Permit using prior seasons when requested season data is unavailable",
    )
    args = parser.parse_args()
    _safe_mkdir(DATA_DIR)
    try:
        df, source_season = build_player_form(
            args.season
        )
<<<<<<< HEAD
=======
            args.season, allow_fallback=args.allow_fallback
        )
        if source_season != args.season:
            print(
                f"[make_player_form] ℹ️ Using {source_season} metrics as proxy for {args.season}"
            )
>>>>>>> 7e5bfc84
    except Exception as e:
        print(f"[make_player_form] ERROR: {e}", file=sys.stderr)
        df = pd.DataFrame(columns=["player","team","season","source_season","target_share","rush_share","rz_tgt_share","rz_carry_share","ypt","ypc","yprr_proxy","route_rate"])
        source_season = args.season
    df.to_csv(OUTPATH, index=False)
    print(f"[make_player_form] Wrote {len(df)} rows → {OUTPATH}")

if __name__ == "__main__":
    with warnings.catch_warnings():
        warnings.simplefilter("ignore")
        main()<|MERGE_RESOLUTION|>--- conflicted
+++ resolved
@@ -88,8 +88,6 @@
 
     raise RuntimeError(
         "PBP unavailable for requested season. "
-<<<<<<< HEAD
-=======
 def _load_pbp_with_fallback(
     season: int,
     *,
@@ -135,7 +133,6 @@
         errors.append(f"season {candidate}: empty dataframe")
     raise RuntimeError(
         "PBP unavailable for requested season and fallbacks. "
->>>>>>> 7e5bfc84
         + "; ".join(errors) if errors else ""
     )
 
@@ -376,8 +373,6 @@
     if pbp.empty:
         raise RuntimeError("Empty PBP.")
     base = compute_player_usage(pbp)
-<<<<<<< HEAD
-=======
     print(f"[make_player_form] Loading PBP for {season} ({NFLPKG}) ...")
     pbp, source_season = _load_required_pbp(season)
     if pbp.empty:
@@ -412,7 +407,6 @@
                 source_season = fallback
                 pbp = alt_pbp
                 break
->>>>>>> 7e5bfc84
     part = load_participation(source_season)
     base = enrich_with_participation(base, part)
     base = fallback_from_external(base)
@@ -439,15 +433,12 @@
         df, source_season = build_player_form(
             args.season
         )
-<<<<<<< HEAD
-=======
             args.season, allow_fallback=args.allow_fallback
         )
         if source_season != args.season:
             print(
                 f"[make_player_form] ℹ️ Using {source_season} metrics as proxy for {args.season}"
             )
->>>>>>> 7e5bfc84
     except Exception as e:
         print(f"[make_player_form] ERROR: {e}", file=sys.stderr)
         df = pd.DataFrame(columns=["player","team","season","source_season","target_share","rush_share","rz_tgt_share","rz_carry_share","ypt","ypc","yprr_proxy","route_rate"])
