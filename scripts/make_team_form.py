--- conflicted
+++ resolved
@@ -391,19 +391,14 @@
     else:
         if not pbp.empty:
             _validate_season(pbp, season, "pbp feed")
-<<<<<<< HEAD
-=======
         errors.append(str(err))
     else:
         if not pbp.empty:
->>>>>>> 69f835a5
             return pbp, season
         errors.append("empty dataframe")
 
     raise RuntimeError(
         "PBP unavailable for requested season. "
-<<<<<<< HEAD
-=======
 def _load_pbp_with_fallback(
     season: int,
     *,
@@ -456,7 +451,6 @@
         errors.append(f"season {candidate}: empty dataframe")
     raise RuntimeError(
         "PBP unavailable for requested season and fallbacks. "
->>>>>>> 69f835a5
         + "; ".join(errors) if errors else ""
     )
 
@@ -571,24 +565,19 @@
 
     if "pace_neutral" in pace_grp.columns:
         pace_grp.loc[pace_grp["pace_neutral"].isna() & (pace_grp["neutral_plays"] > 0), "pace_neutral"] = 24.0
-<<<<<<< HEAD
-=======
-
-
-
-
-
-
-
-
->>>>>>> 69f835a5
+
+
+
+
+
+
+
+
 
     pass_col = "pass" if "pass" in dfn.columns else None
     if pass_col is None:
         return pace_grp.rename(columns={off_col: "team"})[["team", "pace_neutral"]].assign(proe=np.nan)
 
-<<<<<<< HEAD
-=======
 
     pass_col = "pass" if "pass" in dfn.columns else None
     if pass_col is None:
@@ -604,7 +593,6 @@
     if pass_col is None:
         return pace_grp.rename(columns={off_col: "team"})[["team", "pace_neutral"]].assign(proe=np.nan)
 
->>>>>>> 69f835a5
     dfn["_is_pass"] = dfn[pass_col].astype(float)
     prate = (
         dfn.groupby(off_col, dropna=False)["_is_pass"]
@@ -858,8 +846,6 @@
     """Return team-form dataframe, the PBP used, and the source season."""
     print(f"[make_team_form] Loading PBP for {season} via {NFL_PKG} ...")
     pbp, source_season = _load_required_pbp(season)
-<<<<<<< HEAD
-=======
     print(f"[make_team_form] Loading PBP for {season} via {NFL_PKG} ...")
     pbp, source_season = _load_required_pbp(season)
     print(f"[make_team_form] Loading PBP for {season} via {NFL_PKG} ...")
@@ -906,7 +892,6 @@
     """Return team-form dataframe, the PBP used, and the source season."""
     print(f"[make_team_form] Loading PBP for {season} via {NFL_PKG} ...")
     pbp, source_season = _load_pbp_with_fallback(season)
->>>>>>> 69f835a5
     if pbp.empty:
         raise RuntimeError("PBP is empty; cannot compute team form.")
 
@@ -992,8 +977,6 @@
         df, pbp_used, source_season = build_team_form(
             args.season
         )
-<<<<<<< HEAD
-=======
             args.season, allow_fallback=args.allow_fallback
         )
         df, pbp_used, source_season = build_team_form(args.season)
@@ -1001,7 +984,6 @@
             print(
                 f"[make_team_form] ℹ️ Using {source_season} metrics as proxy for {args.season}"
             )
->>>>>>> 69f835a5
 
         # --- ADD: plays-weighted season roll-up of weekly pace/proe (non-destructive) ---
         df = _rollup_weekly_pace_proe(df)
@@ -1010,8 +992,6 @@
         # --- Weekly writer (persist results or an empty schema) ---
         weekly_path = os.path.join(DATA_DIR, "team_form_weekly.csv")
         _write_weekly_outputs(pbp_used, source_season, args.season, weekly_path)
-<<<<<<< HEAD
-=======
         # --- Weekly writer (your original logic, kept verbatim) ---
         try:
             pbp = pbp_used.copy()
@@ -1064,7 +1044,6 @@
                 pd.DataFrame(columns=['team', 'week', 'plays_est', 'pace', 'proe']).to_csv(os.path.join(DATA_DIR, 'team_form_weekly.csv'), index=False)
             except Exception:
                 pass
->>>>>>> 69f835a5
         # --- END Weekly writer ---
 
     except Exception as e:
@@ -1078,13 +1057,10 @@
         pbp_used = pd.DataFrame()
         source_season = args.season
         _write_weekly_outputs(pd.DataFrame(), args.season, args.season, os.path.join(DATA_DIR, "team_form_weekly.csv"))
-<<<<<<< HEAD
-=======
         try:
             pd.DataFrame(columns=['team', 'week', 'plays_est', 'pace', 'proe']).to_csv(os.path.join(DATA_DIR, 'team_form_weekly.csv'), index=False)
         except Exception:
             pass
->>>>>>> 69f835a5
 
     # --- ADDED: optional external enrichers; fill only missing values ---
     try:
