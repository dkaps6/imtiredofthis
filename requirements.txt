# Core scientific stack (Python 3.11/3.12 compatible)
<<<<<<< HEAD
pandas==2.1.4
=======
# Core scientific stack (Python 3.12 compatible)
pandas==2.1.4
pandas==2.2.2
>>>>>>> 52e98dc5
numpy==1.26.4
scipy==1.12.0
scikit-learn==1.4.2
statsmodels==0.14.2
<<<<<<< HEAD
=======
statsmodels>=0.14.1
# Core scientific stack (py3.11 compatible, matches nfl_data_py 0.3.x)
pandas==1.5.3
numpy==1.24.4
scipy==1.10.1
scikit-learn==1.3.2
>>>>>>> 52e98dc5

# IO / utils
requests==2.32.3
openpyxl==3.1.5
python-dateutil==2.9.0.post0
pytz==2024.1
# PyArrow 15+ ships wheels for Python 3.12 (12.0.1 stopped at 3.11)
pyarrow==15.0.2

# nflverse (python)
nfl_data_py>=0.3.4
# (Optional) If you later want the newer python port, add:
nflreadpy>=0.2
polars>=0.20.5
<<<<<<< HEAD
=======
pandas-datareader==0.10.0
>>>>>>> 52e98dc5
beautifulsoup4==4.12.3
lxml==5.3.0   # faster/more robust parser for bs4<|MERGE_RESOLUTION|>--- conflicted
+++ resolved
@@ -1,24 +1,18 @@
 # Core scientific stack (Python 3.11/3.12 compatible)
-<<<<<<< HEAD
 pandas==2.1.4
-=======
 # Core scientific stack (Python 3.12 compatible)
 pandas==2.1.4
 pandas==2.2.2
->>>>>>> 52e98dc5
 numpy==1.26.4
 scipy==1.12.0
 scikit-learn==1.4.2
 statsmodels==0.14.2
-<<<<<<< HEAD
-=======
 statsmodels>=0.14.1
 # Core scientific stack (py3.11 compatible, matches nfl_data_py 0.3.x)
 pandas==1.5.3
 numpy==1.24.4
 scipy==1.10.1
 scikit-learn==1.3.2
->>>>>>> 52e98dc5
 
 # IO / utils
 requests==2.32.3
@@ -33,9 +27,6 @@
 # (Optional) If you later want the newer python port, add:
 nflreadpy>=0.2
 polars>=0.20.5
-<<<<<<< HEAD
-=======
 pandas-datareader==0.10.0
->>>>>>> 52e98dc5
 beautifulsoup4==4.12.3
 lxml==5.3.0   # faster/more robust parser for bs4