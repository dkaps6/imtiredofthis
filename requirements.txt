<<<<<<< HEAD
# Core scientific stack (Python 3.11 runners)
=======
# Core
>>>>>>> f3ae06ef
pandas==2.1.4
numpy==1.26.4
scipy==1.12.0
scikit-learn==1.4.2
statsmodels==0.14.2
pyarrow==15.0.2

# IO / utils
requests==2.32.3
openpyxl==3.1.5
python-dateutil==2.9.0.post0
pytz==2024.1
polars==0.20.5
beautifulsoup4==4.12.3
lxml==4.9.4   # 5.x causes trouble with some stacks

<<<<<<< HEAD
# nflverse (python)
nfl_data_py==0.3.4
=======
# nflverse
nfl_data_py>=0.3,<0.4
>>>>>>> f3ae06ef
nflreadpy==0.1.3   # latest wheel on PyPI; supports Py3.11<|MERGE_RESOLUTION|>--- conflicted
+++ resolved
@@ -1,8 +1,5 @@
-<<<<<<< HEAD
 # Core scientific stack (Python 3.11 runners)
-=======
 # Core
->>>>>>> f3ae06ef
 pandas==2.1.4
 numpy==1.26.4
 scipy==1.12.0
@@ -19,11 +16,8 @@
 beautifulsoup4==4.12.3
 lxml==4.9.4   # 5.x causes trouble with some stacks
 
-<<<<<<< HEAD
 # nflverse (python)
 nfl_data_py==0.3.4
-=======
 # nflverse
 nfl_data_py>=0.3,<0.4
->>>>>>> f3ae06ef
 nflreadpy==0.1.3   # latest wheel on PyPI; supports Py3.11