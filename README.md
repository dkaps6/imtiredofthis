--- conflicted
+++ resolved
@@ -48,19 +48,16 @@
 
 1. **Prime the data folders.** Drop any external scouting or share tables into `data/`. The builders now auto-detect both the `*_form.csv` files *and* the raw `espn_*.csv`, `msf_*.csv`, `apisports_*.csv`, `gsis_*.csv`, and `pfr_*` exports that already ship in this repo.
 2. **Build team context:** `python scripts/make_team_form.py --season 2025`
-<<<<<<< HEAD
    *The builder now **fails fast** if nflverse can’t serve 2025. Pass `--allow-fallback` only when you intentionally want an earlier proxy season.*
 3. **Build player usage:** `python scripts/make_player_form.py --season 2025`
    *Same contract: no older data unless you explicitly add `--allow-fallback`.*
 4. **Run the full engine (optional while debugging):** `python -m engine --season 2025 --debug`
    *Set `ALLOW_NFL_FALLBACK=1` if you truly need to let the pipeline reuse prior seasons. Otherwise it will halt when live pulls fail so you never price props with stale data.*
-=======
    *If the 2025 regular season isn’t available yet, the script automatically falls back to the most recent season and logs the substitute year.*
 3. **Build player usage:** `python scripts/make_player_form.py --season 2025`
    *External CSVs are merged in without overwriting the fresh nflverse metrics, so your manual tweaks still win.*
 4. **Run the full engine (optional while debugging):** `python -m engine --season 2025 --debug`
    *Requires `ODDS_API_KEY` for props. Without network access you’ll still get the engineered tables thanks to the new fallbacks.*
->>>>>>> f3466a91
 
 After each builder runs you should see `data/team_form.csv`, `data/team_form_weekly.csv`, and `data/player_form.csv` populated. They’ll report the `source_season` column so you can verify which year powered the current projections.
 
@@ -72,11 +69,8 @@
 
 - which steps succeeded/failed (fetch, team/player builders, metrics join, pricing, predictors, export)
 - the row/column counts for critical CSVs (team_form, player_form, metrics_ready, props_priced)
-<<<<<<< HEAD
 - the `source_season` used for team/player fallbacks (only present when you enable them)
-=======
 - the `source_season` used for team/player fallbacks
->>>>>>> f3466a91
 - run timing metadata (`run_id`, `started_at`, `duration_s`, etc.)
 
 Use it on GitHub Actions to confirm a slate ran cleanly, or locally via:
