<<<<<<< HEAD
# Core scientific stack (Python 3.9+/GitHub Actions compatible)
pandas>=2.1.4,<2.2
numpy>=1.26.4,<2.0
scipy>=1.11,<2.0
statsmodels>=0.14.2,<0.15

# IO / utils
requests>=2.31,<3
openpyxl>=3.1,<4
python-dateutil>=2.9,<3
pytz>=2024.1,<2025
pyarrow>=14,<16

# nflverse (python)
nfl_data_py>=0.3.3,<0.4
nflreadpy>=0.2
polars>=0.20.5
beautifulsoup4>=4.12,<5
lxml>=4.9,<6   # faster/more robust parser for bs4
=======
# Core scientific stack (Python 3.11/3.12 compatible)
pandas>=2.2.2,<2.3
numpy>=1.26.4,<2.0
scipy>=1.11,<2.0
statsmodels>=0.14.2,<0.15

# IO / utils
requests>=2.31,<3
openpyxl>=3.1,<4
python-dateutil>=2.9,<3
pytz>=2024.1,<2025
pyarrow>=14,<16

# nflverse (python)
nfl_data_py>=0.3.4
nflreadpy>=0.2
polars>=0.20.5
beautifulsoup4>=4.12,<5
lxml>=4.9,<6   # faster/more robust parser for bs4
pandas>=2.1.4,<2.3
numpy>=1.26.4,<2.0
scipy>=1.11,<2.0

# IO / utils
requests>=2.31,<3
openpyxl>=3.1,<4
python-dateutil>=2.9,<3
pytz>=2024.1,<2025
pyarrow>=14,<16

# nflverse (python)
nfl_data_py>=0.3.4
nflreadpy>=0.2
polars>=0.20.5
beautifulsoup4>=4.12,<5
lxml>=4.9,<6   # faster/more robust parser for bs4
pandas==2.1.4
# Core scientific stack (Python 3.12 compatible)
pandas==2.1.4
pandas==2.2.2
numpy==1.26.4
scipy==1.12.0
scikit-learn==1.4.2
statsmodels==0.14.2
statsmodels>=0.14.1
# Core scientific stack (py3.11 compatible, matches nfl_data_py 0.3.x)
pandas==1.5.3
numpy==1.24.4
scipy==1.10.1
scikit-learn==1.3.2

# IO / utils
requests==2.32.3
openpyxl==3.1.5
python-dateutil==2.9.0.post0
pytz==2024.1
# PyArrow 15+ ships wheels for Python 3.12 (12.0.1 stopped at 3.11)
pyarrow==15.0.2

# nflverse (python)
nfl_data_py>=0.3.4
# (Optional) If you later want the newer python port, add:
nflreadpy>=0.2
polars>=0.20.5
pandas-datareader==0.10.0
beautifulsoup4==4.12.3
lxml==5.3.0   # faster/more robust parser for bs4
>>>>>>> c8c55193
<|MERGE_RESOLUTION|>--- conflicted
+++ resolved
@@ -1,4 +1,3 @@
-<<<<<<< HEAD
 # Core scientific stack (Python 3.9+/GitHub Actions compatible)
 pandas>=2.1.4,<2.2
 numpy>=1.26.4,<2.0
@@ -18,7 +17,6 @@
 polars>=0.20.5
 beautifulsoup4>=4.12,<5
 lxml>=4.9,<6   # faster/more robust parser for bs4
-=======
 # Core scientific stack (Python 3.11/3.12 compatible)
 pandas>=2.2.2,<2.3
 numpy>=1.26.4,<2.0
@@ -85,5 +83,4 @@
 polars>=0.20.5
 pandas-datareader==0.10.0
 beautifulsoup4==4.12.3
-lxml==5.3.0   # faster/more robust parser for bs4
->>>>>>> c8c55193
+lxml==5.3.0   # faster/more robust parser for bs4