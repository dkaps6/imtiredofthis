--- conflicted
+++ resolved
@@ -118,8 +118,6 @@
     This is a lightweight, backwards-compatible implementation used by
     make_metrics.py and some legacy scripts. It expects that `df` has
     at least (season, week, team) columns (names configurable via args).
-<<<<<<< HEAD
-=======
     Old callers may still pass season_col / week_col / team_col / out_col /
     schedule_path. We now ignore schedule_path and load the opponent map from
     the CSV produced by the build_opponent_map_from_props step, but we keep the
@@ -138,7 +136,6 @@
         separate step and loaded from data/opponent_map_from_props.csv.
     opponent_map : DataFrame | None
         Optional override opponent map. If None, we load from disk.
->>>>>>> 3a21583e
     """
     if df is None or df.empty:
         return df
@@ -252,10 +249,7 @@
     merged = merged.drop(
         columns=[c for c in ("_team_canon", "team_canon", "opp_canon") if c in merged.columns]
     )
-<<<<<<< HEAD
-=======
     elif "opponent" in merged.columns:
         merged[out_col] = merged["opponent"]
->>>>>>> 3a21583e
 
     return merged