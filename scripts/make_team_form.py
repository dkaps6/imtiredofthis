# scripts/make_team_form.py
"""
Build team-level context features for pricing & modeling.

Outputs: data/team_form.csv

Patches (surgical, no nukes):
- Read Sharp FIRST in fallback sweep so light/heavy box and other tendencies seed the frame.
- Normalize external keys: accept team_abbr/team_name and map to canonical `team`.
- Normalize percent-like fields (e.g., "61%" -> 0.61, 61 -> 0.61).
- Prefer Sharp's light_box_rate/heavy_box_rate explicitly after all merges.
- Validate AFTER fallback, not before.
- Add debug prints to understand what's being merged during CI runs.
"""

from __future__ import annotations

import argparse
import os
import sys
import warnings
from typing import List, Any

import pandas as pd
import numpy as np

# --- Debug/version banner (helps confirm which file ran and what paths we read) ---
VERSION_TAG = "make_team_form PATCH v2025-10-19 22:10 ET"
print(f"[make_team_form] {VERSION_TAG}  __file__={__file__}")
print(f"[make_team_form] CWD={os.getcwd()}  DATA_DIR={os.path.abspath('data')}")
print(
    f"[make_team_form] sharp_path={os.path.abspath(os.path.join('data','sharp_team_form.csv'))} "
    f"exists={os.path.exists(os.path.join('data','sharp_team_form.csv'))} "
    f"size={os.path.getsize(os.path.join('data','sharp_team_form.csv')) if os.path.exists(os.path.join('data','sharp_team_form.csv')) else -1}"
)

# -----------------------------
# Imports: prefer nflreadpy
# -----------------------------
def _import_nflverse():
    try:
        import nflreadpy as nflv
        return nflv, "nflreadpy"
    except Exception:
        try:
            import nfl_data_py as nflv  # type: ignore
            return nflv, "nfl_data_py"
        except Exception as e:
            raise RuntimeError(
                "Neither nflreadpy nor nfl_data_py is available. Please `pip install nflreadpy`."
            ) from e


NFLV, NFL_PKG = _import_nflverse()

DATA_DIR = "data"
OUTPATH = os.path.join(DATA_DIR, "team_form.csv")

# -----------------------------
# Canonical team mapping
# -----------------------------
CANON = {
    "OAK": "LV", "SD": "LAC", "STL": "LAR", "JAC": "JAX", "WSH": "WAS", "LA": "LAR",
    "LAS": "LV", "LOS ANGELES": "LAR", "LOS ANGELES RAMS": "LAR", "LOS ANGELES CHARGERS": "LAC",
    "WASHINGTON": "WAS", "NEW YORK GIANTS": "NYG", "NEW YORK JETS": "NYJ",
    # occasional alternates you might see in externals:
    "KCC": "KC", "ARZ": "ARI", "TAM": "TB", "SFO": "SF", "NWE": "NE", "GNB": "GB",
}
VALID = {"ARI","ATL","BAL","BUF","CAR","CHI","CIN","CLE","DAL","DEN","DET","GB","HOU",
         "IND","JAX","KC","LAC","LAR","LV","MIA","MIN","NE","NO","NYG","NYJ",
         "PHI","PIT","SEA","SF","TB","TEN","WAS"}


def canon_team(x: str) -> str:
    if x is None:
        return ""
    s = str(x).strip().upper()
    s = CANON.get(s, s)
    return s if s in VALID else ""


# -----------------------------
# Helpers
# -----------------------------
def _safe_mkdir(p: str):
    if not os.path.exists(p):
        os.makedirs(p, exist_ok=True)


def _is_empty(obj) -> bool:
    try:
        return (obj is None) or (not hasattr(obj, "__len__")) or (len(obj) == 0)
    except Exception:
        return True


def _to_pandas(obj: Any) -> pd.DataFrame:
    if isinstance(obj, pd.DataFrame):
        return obj
    if hasattr(obj, "to_pandas") and callable(getattr(obj, "to_pandas")):
        try:
            return obj.to_pandas()
        except Exception:
            pass
    if isinstance(obj, (list, tuple)) and len(obj) and hasattr(obj[0], "to_pandas"):
        try:
            return pd.concat([b.to_pandas() for b in obj], ignore_index=True)
        except Exception:
            pass
    return pd.DataFrame(obj)


def zscore(df: pd.DataFrame, cols: List[str]) -> pd.DataFrame:
    for c in cols:
        if c in df and df[c].notna().sum() >= 8:
            m = pd.to_numeric(df[c], errors="coerce").mean()
            s = pd.to_numeric(df[c], errors="coerce").std(ddof=0)
            if s and not np.isclose(s, 0):
                df[c + "_z"] = (pd.to_numeric(df[c], errors="coerce") - m) / s
            else:
                df[c + "_z"] = np.nan
    return df


def _neutral_mask(pbp: pd.DataFrame) -> pd.Series:
    m = pd.Series(True, index=pbp.index)
    if "score_differential" in pbp:
        m &= pbp["score_differential"].between(-7, 7)
    if "wp" in pbp:
        m &= pbp["wp"].between(0.2, 0.8)
    if "qtr" in pbp:
        m &= pbp["qtr"] <= 3
    return m


def safe_div(n, d):
    n = pd.to_numeric(n, errors="coerce").astype(float)
    d = pd.to_numeric(d, errors="coerce").astype(float)
    with np.errstate(divide="ignore", invalid="ignore"):
        return np.where(d == 0, np.nan, n / d)


def _read_csv_safe(path: str) -> pd.DataFrame:
    if not os.path.exists(path):
        return pd.DataFrame()
    try:
        df = pd.read_csv(path)
        df.columns = [c.lower() for c in df.columns]
        return df
    except Exception:
        return pd.DataFrame()


# Whitelist for non-destructive merge (includes Sharp extras)
MERGE_WHITELIST = set([
    "team", "pace", "proe", "rz_rate", "12p_rate", "slot_rate", "ay_per_att",
    "def_pass_epa", "def_rush_epa", "def_sack_rate",
    "light_box_rate", "heavy_box_rate",
    # Sharp extras:
    "seconds_per_play", "seconds_per_play_last5",
    "plays_per_game", "neutral_db_rate", "neutral_db_rate_last_5",
    "motion_rate", "play_action_rate", "shotgun_rate", "no_huddle_rate",
    "blitz_rate", "sub_package_rate",
    "dl_pressure_rate", "dl_no_blitz_pressure_rate",
    "dl_ybc_per_rush", "dl_stuff_rate",
    "ypt_allowed", "wr_ypt_allowed", "te_ypt_allowed", "rb_ypt_allowed",
    "outside_ypt_allowed", "slot_ypt_allowed",
    # alias we map:
    "air_yards_per_att",  # -> ay_per_att
    "airyardsatt",        # -> ay_per_att
])

PERCENTY_COLS = {
    "light_box_rate", "heavy_box_rate", "neutral_db_rate", "neutral_db_rate_last_5",
    "blitz_rate", "sub_package_rate", "motion_rate", "play_action_rate",
    "shotgun_rate", "no_huddle_rate",
}


def _prep_team_key_and_rates(ext: pd.DataFrame) -> pd.DataFrame:
    if _is_empty(ext):
        return ext
    df = ext.copy()
    df.columns = [c.strip().lower() for c in df.columns]
<<<<<<< HEAD
    # alias slugged Sharp Football headers before the whitelist filter
    box_aliases = {
        "light_box": "light_box_rate",
        "light_box_": "light_box_rate",
        "heavy_box": "heavy_box_rate",
        "heavy_box_": "heavy_box_rate",
    }
    rename_cols = {k: v for k, v in box_aliases.items() if k in df.columns and v not in df.columns}
    if rename_cols:
        df = df.rename(columns=rename_cols)
=======

>>>>>>> 74bd79d6
    # team key promotion
    if "team" not in df.columns:
        for cand in ("team_abbr", "team_name", "club_code", "offense_team", "posteam"):
            if cand in df.columns:
                df = df.rename(columns={cand: "team"})
                break

    if "team" in df.columns:
        df["team"] = df["team"].astype(str).str.strip().str.upper().map(canon_team)
        df = df[df["team"] != ""]

    # percent-like normalization ("61%" -> 0.61; "61" -> 0.61)
    for c in [col for col in PERCENTY_COLS if col in df.columns]:
        ser = df[c].astype(str).str.replace("%", "", regex=False).str.strip()
        ser = pd.to_numeric(ser, errors="coerce")
        if ser.notna().any() and ser.max(skipna=True) and ser.max(skipna=True) > 1.0:
            ser = ser / 100.0
        df[c] = ser

    # alias mapping for AY/Att
    if "air_yards_per_att" in df.columns and "ay_per_att" not in df.columns:
        df["ay_per_att"] = pd.to_numeric(df["air_yards_per_att"], errors="coerce")
    if "airyardsatt" in df.columns and "ay_per_att" not in df.columns:
        df["ay_per_att"] = pd.to_numeric(df["airyardsatt"], errors="coerce")

    # map seconds/play & plays per game if present
    if "secplay" in df.columns and "seconds_per_play" not in df.columns:
        df["seconds_per_play"] = pd.to_numeric(df["secplay"], errors="coerce")
    if "secplay_last_5" in df.columns and "seconds_per_play_last5" not in df.columns:
        df["seconds_per_play_last5"] = pd.to_numeric(df["secplay_last_5"], errors="coerce")
    for k in ("off_playsg", "total_playsg"):
        if k in df.columns and "plays_per_game" not in df.columns:
            df["plays_per_game"] = pd.to_numeric(df[k], errors="coerce")

    return df


def _non_destructive_team_merge(base: pd.DataFrame, add: pd.DataFrame) -> pd.DataFrame:
    """Merge 'add' into 'base' by team without overwriting non-null base values."""
    if _is_empty(add) or "team" not in add.columns:
        return base

    add = add.copy()
    add.columns = [c.lower() for c in add.columns]

    # alias to canonical
    if "air_yards_per_att" in add.columns and "ay_per_att" not in add.columns:
        add["ay_per_att"] = add["air_yards_per_att"]
    if "airyardsatt" in add.columns and "ay_per_att" not in add.columns:
        add["ay_per_att"] = add["airyardsatt"]

    add["team"] = add["team"].map(canon_team)
    add = add[add["team"] != ""]

    keep = [c for c in MERGE_WHITELIST if c in add.columns]
    if "team" not in keep:
        keep = ["team"] + keep
    add = add[keep].drop_duplicates()

    out = base.merge(add, on="team", how="left", suffixes=("", "_ext"))
    for c in keep:
        if c == "team":
            continue
        ext = f"{c}_ext"
        if ext in out.columns:
            out[c] = out[c].combine_first(out[ext])
            out.drop(columns=[ext], inplace=True)
    return out


def _force_team_col(df: pd.DataFrame, off_col: str | None) -> pd.DataFrame:
    if df is None or not hasattr(df, "columns"):
        return df
    if "team" in df.columns:
        return df
    if off_col and off_col in df.columns:
        return df.rename(columns={off_col: "team"})
    for cand in ["posteam", "offense_team", "team_abbr", "club_code"]:
        if cand in df.columns:
            return df.rename(columns={cand: "team"})
    return df


# -----------------------------
# Loaders
# -----------------------------
def load_pbp(season: int) -> pd.DataFrame:
    try:
        if NFL_PKG == "nflreadpy":
            pbp_raw = NFLV.load_pbp(seasons=[season])
        else:
            pbp_raw = NFLV.import_pbp_data([season], downcast=True)  # type: ignore
        pbp = _to_pandas(pbp_raw)
        pbp.columns = [c.lower() for c in pbp.columns]
        return pbp
    except Exception as e:
        print(f"[make_team_form] WARNING: failed to load play-by-play for {season}: {e}", file=sys.stderr)
        return pd.DataFrame()


def load_participation(season: int) -> pd.DataFrame:
    try:
        if NFL_PKG == "nflreadpy":
            part_raw = NFLV.load_participation(seasons=[season])
        else:
            return pd.DataFrame()
        part = _to_pandas(part_raw)
        part.columns = [c.lower() for c in part.columns]
        return part
    except Exception:
        return pd.DataFrame()


def load_schedules(season: int) -> pd.DataFrame:
    try:
        if NFL_PKG == "nflreadpy":
            sch_raw = NFLV.load_schedules(seasons=[season])
        else:
            sch_raw = NFLV.import_schedules([season])  # type: ignore
        sch = _to_pandas(sch_raw)
        sch.columns = [c.lower() for c in sch.columns]
        return sch
    except Exception:
        return pd.DataFrame()


# -----------------------------
# Feature builders
# -----------------------------
def compute_def_epa_and_sacks(pbp: pd.DataFrame) -> pd.DataFrame:
    if _is_empty(pbp):
        return pd.DataFrame(columns=["team", "def_pass_epa", "def_rush_epa", "def_sack_rate", "games_played"])

    df = pbp.copy()
    if "epa" not in df:
        df["epa"] = np.nan

    is_pass = df.get("pass", pd.Series(False, index=df.index)).astype(bool)
    is_rush = df.get("rush", pd.Series(False, index=df.index)).astype(bool)

    def_team_col = "defteam" if "defteam" in df else ("def_team" if "def_team" in df else None)
    off_team_col = "posteam" if "posteam" in df else ("offense_team" if "offense_team" in df else None)
    if def_team_col is None or off_team_col is None:
        return pd.DataFrame(columns=["team", "def_pass_epa", "def_rush_epa", "def_sack_rate", "games_played"])

    sack_flag = df.get("sack", pd.Series(0, index=df.index)).fillna(0).astype(int)
    dropbacks = df.get("qb_dropback", pd.Series(0, index=df.index)).fillna(0).astype(int)

    grp = df.groupby(def_team_col, dropna=False)
    def_pass = grp.apply(lambda x: x.loc[is_pass.reindex(x.index, fill_value=False), "epa"].mean())
    def_rush = grp.apply(lambda x: x.loc[is_rush.reindex(x.index, fill_value=False), "epa"].mean())
    sacks = grp[sack_flag.name].sum()
    opp_db = grp[dropbacks.name].sum()
    games = grp["game_id"].nunique() if "game_id" in df.columns else grp.size()

    agg = pd.DataFrame({
        "def_pass_epa": def_pass,
        "def_rush_epa": def_rush,
        "def_sacks": sacks,
        "opp_dropbacks": opp_db,
        "games_played": games
    }).reset_index().rename(columns={def_team_col: "team"})

    agg["team"] = agg["team"].astype(str).str.upper().str.strip().map(canon_team)
    agg = agg[agg["team"] != ""]
    agg["def_sack_rate"] = safe_div(agg["def_sacks"], agg["opp_dropbacks"])
    return agg


def compute_pace_and_proe(pbp: pd.DataFrame) -> pd.DataFrame:
    if _is_empty(pbp):
        return pd.DataFrame(columns=["team", "pace_neutral", "proe"])

    df = pbp.copy()
    df.columns = [c.lower() for c in df.columns]
    neutral = _neutral_mask(df)
    dfn = df.loc[neutral].copy()

    off_col = "posteam" if "posteam" in dfn else ("offense_team" if "offense_team" in dfn else None)
    if off_col is None:
        return pd.DataFrame(columns=["team", "pace_neutral", "proe"])

    dfn = dfn.sort_values([off_col, "game_id", "qtr", "play_id"], kind="mergesort")
    grp = dfn.groupby([off_col, "game_id"], dropna=False)

    if "game_seconds_remaining" in dfn.columns:
        dfn["__gsr_diff"] = grp["game_seconds_remaining"].diff(-1).abs()
        pace_per_game = dfn.groupby([off_col, "game_id"], dropna=False)["__gsr_diff"].mean()
        pace_team = pace_per_game.groupby(level=0).mean().rename("pace_neutral").reset_index()
        pace_team = pace_team.rename(columns={off_col: "team"})
    else:
        neutral_plays = grp.size().groupby(level=0).sum().rename("neutral_plays").reset_index()
        pace_team = neutral_plays.assign(pace_neutral=np.nan).rename(columns={off_col: "team"})

    prate = dfn.groupby(off_col, dropna=False)["pass"].mean() if "pass" in dfn.columns else pd.Series(dtype=float)
    if "xpass" in dfn:
        xpass = dfn.groupby(off_col, dropna=False)["xpass"].mean()
        proe = prate - xpass
    elif "pass_probability" in dfn:
        xp = dfn.groupby(off_col, dropna=False)["pass_probability"].mean()
        proe = prate - xp
    else:
        league_neutral_pass = prate.mean() if len(prate) else 0.55
        proe = prate - league_neutral_pass

    out = pace_team.merge(proe.rename("proe"), left_on="team", right_index=True, how="left")
    out = _force_team_col(out, off_col)
    out["team"] = out["team"].map(canon_team)
    out = out[out["team"] != ""]
    out = out[["team", "pace_neutral", "proe"]]
    return out


def compute_red_zone_and_airyards(pbp: pd.DataFrame) -> pd.DataFrame:
    if _is_empty(pbp):
        return pd.DataFrame(columns=["team", "rz_rate", "ay_per_att"])

    df = pbp.copy()
    df.columns = [c.lower() for c in df.columns]
    off_col = "posteam" if "posteam" in df.columns else ("offense_team" if "offense_team" in df.columns else None)
    if off_col is None:
        return pd.DataFrame(columns=["team", "rz_rate", "ay_per_att"])

    yardline = pd.to_numeric(df.get("yardline_100"), errors="coerce")
    rz = (df.assign(yardline_100=yardline, rz_flag=lambda x: (x["yardline_100"] <= 20).astype(int))
            .groupby(off_col, dropna=False)["rz_flag"].mean().rename("rz_rate"))

    is_pass = df.get("pass", pd.Series(False, index=df.index)).astype(bool)
    pass_df = df.loc[is_pass].copy()
    ay = pd.to_numeric(pass_df.get("air_yards"), errors="coerce")
    ay_per_att = (pass_df.assign(air_yards=ay)
                        .groupby(off_col, dropna=False)["air_yards"]
                        .mean().rename("ay_per_att"))

    out = pd.concat([rz, ay_per_att], axis=1).reset_index().rename(columns={off_col: "team"})
    out["team"] = out["team"].map(canon_team)
    out = out[out["team"] != ""]
    return out


def compute_personnel_rates(pbp: pd.DataFrame, participation: pd.DataFrame) -> pd.DataFrame:
    if _is_empty(pbp) and _is_empty(participation):
        return pd.DataFrame(columns=["team", "personnel_12_rate", "light_box_rate", "heavy_box_rate"])

    df = _to_pandas(pbp).copy()
    off_col = "posteam" if "posteam" in df else ("offense_team" if "offense_team" in df else None)
    if _is_empty(df) or off_col is None:
        base = pd.DataFrame(columns=["team", "personnel_12_rate"])
    else:
        per = df.get("personnel_offense", pd.Series(np.nan, index=df.index)).astype(str).str.extract(r"(\d\d)").rename(columns={0: "personnel"})
        df = df.assign(_per=per["personnel"])
        grp = df.groupby(off_col, dropna=False)
        p12 = grp.apply(lambda x: (x["_per"] == "12").mean() if len(x) else np.nan).rename("personnel_12_rate")
        base = p12.reset_index().rename(columns={off_col: "team"})
    if "team" in base.columns:
        base["team"] = base["team"].map(canon_team)
        base = base[base["team"] != ""]

    # box rates from participation (if available)
    light = heavy = None
    if not _is_empty(participation):
        p = participation.copy()
        box_col = None
        for cand in ["box", "men_in_box", "in_box", "defenders_in_box"]:
            if cand in p.columns:
                box_col = cand
                break
        team_col = None
        for cand in ["offense_team", "posteam", "team", "club_code"]:
            if cand in p.columns:
                team_col = cand
                break
        if box_col and team_col:
            p["_team"] = p[team_col].map(canon_team)
            p = p[p["_team"] != ""]
            if not p.empty:
                p["_light"] = (pd.to_numeric(p[box_col], errors="coerce") <= 6).astype(float)
                p["_heavy"] = (pd.to_numeric(p[box_col], errors="coerce") >= 8).astype(float)
                g = p.groupby("_team", dropna=False)
                light = g["_light"].mean().rename("light_box_rate")
                heavy = g["_heavy"].mean().rename("heavy_box_rate")

    out = base.copy()
    if light is not None:
        t = light.reset_index().rename(columns={light.index.name or "index": "team"})
        t["team"] = t["team"].map(canon_team)
        t = t[t["team"] != ""]
        out = out.merge(t, on="team", how="left") if not out.empty else t
    if heavy is not None:
        t = heavy.reset_index().rename(columns={heavy.index.name or "index": "team"})
        t["team"] = t["team"].map(canon_team)
        t = t[t["team"] != ""]
        out = out.merge(t, on="team", how="left") if not out.empty else t

    if "personnel_12_rate" not in out.columns:
        out["personnel_12_rate"] = np.nan

    return out.reset_index(drop=True)


def merge_slot_rate_from_roles(df: pd.DataFrame) -> pd.DataFrame:
    roles_path = os.path.join(DATA_DIR, "roles.csv")
    if not os.path.exists(roles_path):
        df["slot_rate"] = np.nan
        return df

    try:
        r = pd.read_csv(roles_path)
    except Exception:
        df["slot_rate"] = np.nan
        return df

    r.columns = [c.lower() for c in r.columns]
    if not {"team", "role"}.issubset(r.columns):
        df["slot_rate"] = np.nan
        return df

    r["team"] = r["team"].map(canon_team)
    wr = r[r["role"].astype(str).str.upper().isin(["WR1", "WR2", "WR3", "SLOT"])].copy()
    wr["is_slot"] = wr["role"].astype(str).str.upper().eq("SLOT").astype(int)
    rate = (wr.groupby("team", dropna=False)["is_slot"].sum() / wr.groupby("team", dropna=False).size()).rename("slot_rate").reset_index()
    rate = rate[rate["team"] != ""]
    out = df.merge(rate, on="team", how="left")
    return out


# -----------------------------
# Fallback sweep (Sharp FIRST) + prefer Sharp boxes
# -----------------------------
def _apply_fallback_enrichers(df: pd.DataFrame) -> pd.DataFrame:
    candidates = [
        "sharp_team_form.csv",        # Sharp first so box rates & tendencies seed the frame
        "espn_team_form.csv",
        "msf_team_form.csv",
        "apisports_team_form.csv",
        "nflgsis_team_form.csv",
    ]
    print("[make_team_form] Fallback order =", candidates)

    out = df.copy()
    for fn in candidates:
        print(f"[make_team_form] trying {fn} ...")
        try:
            ext_path = os.path.join(DATA_DIR, fn)
            ext = _read_csv_safe(ext_path)
            if _is_empty(ext):
                print(f"[make_team_form] {fn} empty or missing.")
                continue
            ext = _prep_team_key_and_rates(ext)
            cols_show = [c for c in ext.columns if c in ["team","team_abbr","light_box_rate","heavy_box_rate","airyardsatt","air_yards_per_att"]]
            sample = ext["team"].head(1).to_list() if "team" in ext.columns else "NA"
            print(f"[make_team_form] {fn} rows={len(ext)} cols={cols_show} sample_team={sample}")
            if "team" in ext.columns:
                out = _non_destructive_team_merge(out, ext)
            else:
                print(f"[make_team_form] skip {fn}: no team key", file=sys.stderr)
        except Exception as e:
            print(f"[make_team_form] enrich {fn} error: {e}", file=sys.stderr)
            continue

    # hard preference for Sharp box rates when present
    out = _prefer_boxes_from_sharp(out)
    return out


def _prefer_boxes_from_sharp(base: pd.DataFrame) -> pd.DataFrame:
    shp_path = os.path.join(DATA_DIR, "sharp_team_form.csv")
    shp = _read_csv_safe(shp_path)
    if _is_empty(shp):
        return base
    shp = _prep_team_key_and_rates(shp)
    cols = [c for c in ["team", "light_box_rate", "heavy_box_rate"] if c in shp.columns]
    if len(cols) < 2:
        return base
    shp = shp[cols].drop_duplicates()
    out = base.merge(shp, on="team", how="left", suffixes=("", "_sharp"))
    for c in ["light_box_rate", "heavy_box_rate"]:
        sc = f"{c}_sharp"
        if sc in out.columns:
            out[c] = np.where(out[sc].notna(), out[sc], out.get(c))
            out.drop(columns=[sc], inplace=True)
    return out


# -----------------------------
# Main builder
# -----------------------------
def build_team_form(season: int, box_backfill_prev: bool = False) -> pd.DataFrame:
    print(f"[make_team_form] Loading PBP for {season} via {NFL_PKG} ...")
    pbp = load_pbp(season)
    if _is_empty(pbp):
        print("[make_team_form] WARNING: PBP feed returned no rows; building skeleton then relying on fallbacks.")
        skeleton = pd.DataFrame({"team": sorted(VALID)})
        skeleton["season"] = int(season)
        skeleton["games_played"] = np.nan
        for col in [
            "def_pass_epa", "def_rush_epa", "def_sack_rate",
            "pace", "proe", "rz_rate", "12p_rate", "slot_rate", "ay_per_att",
            "light_box_rate", "heavy_box_rate",
        ]:
            skeleton[col] = np.nan
        return skeleton

    print("[make_team_form] Computing defensive EPA & sack rate ...")
    def_tbl = compute_def_epa_and_sacks(pbp)

    print("[make_team_form] Computing pace & PROE ...")
    pace_tbl = compute_pace_and_proe(pbp)

    print("[make_team_form] Computing RZ rate & air yards per att ...")
    rz_ay_tbl = compute_red_zone_and_airyards(pbp)

    print("[make_team_form] Loading participation/personnel (optional) ...")
    part = load_participation(season)

    # (Optional) backfill the current season's box counts from prior season if participation is empty
    part_for_box = part
    if (part is None or part.empty) and box_backfill_prev:
        prev = season - 1
        try:
            prev_part = load_participation(prev)
            if prev_part is not None and not prev_part.empty:
                print(f"[make_team_form] participation {season} empty; backfilling LIGHT/HEAVY box from {prev}")
                part_for_box = prev_part
        except Exception:
            pass

    pers_tbl = compute_personnel_rates(pbp, part_for_box)

    print("[make_team_form] Merging components ...")
    # Canonicalize keys BEFORE merge
    for t in (def_tbl, pace_tbl, rz_ay_tbl, pers_tbl):
        if not _is_empty(t) and "team" in t.columns:
            t["team"] = t["team"].map(canon_team)

    def_tbl = def_tbl[def_tbl["team"] != ""]
    pace_tbl = pace_tbl[pace_tbl["team"] != ""]
    rz_ay_tbl = rz_ay_tbl[rz_ay_tbl["team"] != ""]
    pers_tbl = pers_tbl[pers_tbl["team"] != ""]

    out = def_tbl.merge(pace_tbl, on="team", how="left") \
                 .merge(rz_ay_tbl, on="team", how="left") \
                 .merge(pers_tbl, on="team", how="left")

    out = merge_slot_rate_from_roles(out)
    out["season"] = int(season)

    z_cols = ["def_pass_epa","def_rush_epa","def_sack_rate","pace_neutral","proe",
              "rz_rate","personnel_12_rate","slot_rate","ay_per_att","light_box_rate","heavy_box_rate"]
    out = zscore(out, z_cols)

    out = out.rename(columns={"pace_neutral": "pace", "personnel_12_rate": "12p_rate"})
    for need in ["rz_rate", "12p_rate", "slot_rate", "ay_per_att", "light_box_rate", "heavy_box_rate"]:
        if need not in out.columns:
            out[need] = np.nan

    cols_first = ["team","season","games_played",
                  "def_pass_epa","def_rush_epa","def_sack_rate",
                  "pace","proe","rz_rate","12p_rate","slot_rate","ay_per_att",
                  "light_box_rate","heavy_box_rate"]
    ordered = [c for c in cols_first if c in out.columns] + [c for c in out.columns if c not in cols_first]
    out = out[ordered].sort_values(["team"]).reset_index(drop=True)
    return out


def _validate_required(df: pd.DataFrame, allow_missing_box: bool = False):
    required = ["def_pass_epa","def_rush_epa","def_sack_rate","pace","proe","rz_rate","ay_per_att"]
    box_cols = ["light_box_rate","heavy_box_rate"]
    if not allow_missing_box:
        required += box_cols

    missing = {}
    for col in required:
        if col not in df.columns:
            missing[col] = "MISSING COLUMN"
        else:
            bad = df[df[col].isna()]["team"].tolist()
            if bad:
                missing[col] = bad

    if missing:
        print("[make_team_form] REQUIRED METRICS MISSING:", file=sys.stderr)
        for k, v in missing.items():
            print(f"  - {k}: {v}", file=sys.stderr)
        raise RuntimeError("Required team_form metrics missing; failing per strict policy.")


# -----------------------------
# Main
# -----------------------------
def main():
    parser = argparse.ArgumentParser()
    parser.add_argument("--season", type=int, default=2025)
    parser.add_argument("--allow-missing-box", action="store_true",
                        help="Do not fail if light/heavy box rates are missing (participation/merge unavailable).")
    parser.add_argument("--box-backfill-prev", action="store_true",
                        help="If current-season participation is empty, backfill ONLY box counts from prior season.")
    args = parser.parse_args()

    _safe_mkdir(DATA_DIR)

    try:
        df = build_team_form(args.season, box_backfill_prev=args.box_backfill_prev)

        # Fallback sweep BEFORE strict validation (includes Sharp-first merge)
        before = df.copy()
        df = _apply_fallback_enrichers(df)

        # Log what got filled by fallbacks (for quick triage)
        try:
            track_cols = [
                "def_pass_epa","def_rush_epa","def_sack_rate","pace","proe",
                "rz_rate","12p_rate","slot_rate","ay_per_att","light_box_rate","heavy_box_rate",
                "seconds_per_play","seconds_per_play_last5","plays_per_game",
                "neutral_db_rate","neutral_db_rate_last_5",
                "motion_rate","play_action_rate","shotgun_rate","no_huddle_rate",
                "blitz_rate","sub_package_rate",
                "dl_pressure_rate","dl_no_blitz_pressure_rate","dl_ybc_per_rush","dl_stuff_rate",
                "ypt_allowed","wr_ypt_allowed","te_ypt_allowed","rb_ypt_allowed","outside_ypt_allowed","slot_ypt_allowed",
            ]
            filled_counts = {}
            for col in track_cols:
                if col in df.columns:
                    was_na = before[col].isna() if col in before.columns else pd.Series(True, index=df.index)
                    now_ok = was_na & df[col].notna()
                    if now_ok.any():
                        filled_counts[col] = int(now_ok.sum())
            if filled_counts:
                print("[make_team_form] Fallback fills (non-null adds):", filled_counts)
        except Exception:
            pass

        # Strict validation (AFTER fallback)
        _validate_required(df, allow_missing_box=args.allow_missing_box)

    except Exception as e:
        print(f"[make_team_form] ERROR: {e}", file=sys.stderr)
        empty = pd.DataFrame(columns=[
            "team","season","games_played","def_pass_epa","def_rush_epa","def_sack_rate",
            "pace","proe","rz_rate","12p_rate","slot_rate","ay_per_att",
            "light_box_rate","heavy_box_rate"
        ])
        empty.to_csv(OUTPATH, index=False)
        sys.exit(1)

    # CI log: ensure we actually captured Sharp box rates
    try:
        for col in ["light_box_rate","heavy_box_rate"]:
            nn = int(df[col].notna().sum()) if col in df.columns else 0
            print(f"[make_team_form] {col}: non-null teams = {nn}/32")
    except Exception:
        pass

    df.to_csv(OUTPATH, index=False)
    print(f"[make_team_form] Wrote {len(df)} rows → {OUTPATH}")


if __name__ == "__main__":
    with warnings.catch_warnings():
        warnings.simplefilter("ignore")
        main()<|MERGE_RESOLUTION|>--- conflicted
+++ resolved
@@ -182,7 +182,6 @@
         return ext
     df = ext.copy()
     df.columns = [c.strip().lower() for c in df.columns]
-<<<<<<< HEAD
     # alias slugged Sharp Football headers before the whitelist filter
     box_aliases = {
         "light_box": "light_box_rate",
@@ -193,9 +192,7 @@
     rename_cols = {k: v for k, v in box_aliases.items() if k in df.columns and v not in df.columns}
     if rename_cols:
         df = df.rename(columns=rename_cols)
-=======
-
->>>>>>> 74bd79d6
+
     # team key promotion
     if "team" not in df.columns:
         for cand in ("team_abbr", "team_name", "club_code", "offense_team", "posteam"):
