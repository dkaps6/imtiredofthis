# scripts/make_player_form.py
"""
Build player-level shares and efficiency for the 2025 season.

Outputs: data/player_form.csv

Columns written:
- player, team, season, position, role
- tgt_share, route_rate, rush_share
- yprr, ypt, ypc, ypa
- receptions_per_target
- rz_share, rz_tgt_share, rz_rush_share

Surgical changes:
- Fill POSITION using multiple sources (weekly rosters → players master → PBP usage family).
- Do NOT coerce NaN to literal "NAN" prior to inference.
- Infer ROLE even when exact position is missing (uses family from usage).
- roles.csv remains an optional, non-destructive override.
- VALIDATOR: only enforce required metrics for players present in outputs/props_raw.csv.
"""

from __future__ import annotations

import argparse
import os
import sys
import warnings
from typing import Any, Dict, List
import re

import numpy as np
import pandas as pd

DATA_DIR = "data"
OUTPATH = os.path.join(DATA_DIR, "player_form.csv")

def _safe_mkdir(path: str) -> None:
    os.makedirs(path, exist_ok=True)

FINAL_COLS = [
    "player",
    "team",
    "opponent",
    "season",
    "position",
    "role",
    "tgt_share",
    "route_rate",
    "rush_share",
    "yprr",
    "ypt",
    "ypc",
    "ypa",
    "receptions_per_target",
    "rz_share",
    "rz_tgt_share",
    "rz_rush_share",
]

CONSENSUS_OPPONENT_SENTINEL = "ALL"
# === BEGIN: SURGICAL NAME NORMALIZATION HELPERS (idempotent) ===
try:
    _NAME_HELPERS_DEFINED
except NameError:
    import re as _re_nh
    import unicodedata as _ud_nh
    _NAME_HELPERS_DEFINED = True

    _SUFFIX_RE_NH = _re_nh.compile(r"\b(JR|SR|II|III|IV|V)\b\.?", _re_nh.IGNORECASE)
    _LEADING_NUM_RE_NH = _re_nh.compile(r"^\s*(?:#\s*)?\d+\s*[-–—:]?\s*", _re_nh.UNICODE)

    def _deaccent_nh(s: str) -> str:
        try:
            return _ud_nh.normalize("NFKD", s).encode("ascii", "ignore").decode("ascii")
        except Exception:
            return s

    def _clean_person_name_nh(s: str) -> str:
        s = (s or "").replace("\xa0"," ").strip()
        s = _LEADING_NUM_RE_NH.sub("", s)
        s = s.replace(".", "")
        s = _SUFFIX_RE_NH.sub("", s)
        s = _re_nh.sub(r"\s+", " ", s)
        s = _deaccent_nh(s)
        return s.strip()

    def _player_key_from_name_nh(s: str) -> str:
        s = _clean_person_name_nh(s)
        return _re_nh.sub(r"[^a-z0-9]", "", s.lower())
# === END: SURGICAL NAME NORMALIZATION HELPERS ===



def _is_empty(obj) -> bool:
    try:
        return obj is None or (hasattr(obj, "__len__") and len(obj) == 0)
    except Exception:
        return True

def _to_pandas(obj: Any) -> pd.DataFrame:
    if isinstance(obj, pd.DataFrame):
        return obj
    if hasattr(obj, "to_pandas") and callable(getattr(obj, "to_pandas")):
        try:
            return obj.to_pandas()
        except Exception:
            pass
    if isinstance(obj, (list, tuple)) and obj and hasattr(obj[0], "to_pandas"):
        try:
            return pd.concat([b.to_pandas() for b in obj], ignore_index=True)
        except Exception:
            pass
    return pd.DataFrame(obj)

def _read_csv_safe(path: str) -> pd.DataFrame:
    if not os.path.exists(path):
        return pd.DataFrame()
    try:
        df = pd.read_csv(path)
        df.columns = [c.lower() for c in df.columns]
        return df
    except Exception:
        return pd.DataFrame()

# === SURGICAL ADDITION: merge roles from ESPN and Ourlads (clean placement) ===
def _merge_depth_roles(pf: pd.DataFrame) -> pd.DataFrame:
    import os, re
    data_dir = globals().get("DATA_DIR", "data")
    pf = pf.loc[:, ~pf.columns.duplicated()].copy()
    def _clean_name(s: str) -> str:
        s = str(s or "").strip()
        if "," in s:
            parts = [p.strip() for p in s.split(",", 1)]
            if len(parts) == 2 and parts[0] and parts[1]:
                s = f"{parts[1]} {parts[0]}"
        s = re.sub(r"\(.*?\)", "", s)
        s = re.sub(r"\b[A-Z]{1,3}\d{2}\b", "", s)
        s = re.sub(r"\b[Uu]/[A-Za-z]{2,4}\b", "", s)
        s = re.sub(r"\b\d{1,2}/\d{1,2}\b", "", s)
        s = re.sub(r"^\s*(?:#\s*)?\d+\s*[-–—:]?\s*", "", s)
        s = s.replace(".", " ")
        s = re.sub(r"\s+(JR|SR|II|III|IV|V)\.?$", "", s, flags=re.I)
        s = re.sub(r"[^\w\s'\-]", " ", s)
        s = re.sub(r"\b\d+\b", "", s)
        s = re.sub(r"\s+", " ", s).strip().title()
        return "" if s == "U" else s
    try:
        roles_espn = pd.read_csv(os.path.join(data_dir, "roles_espn.csv"))
    except Exception:
        roles_espn = pd.DataFrame(columns=["team","player","role"])
    try:
        roles_ourlads = pd.read_csv(os.path.join(data_dir, "roles_ourlads.csv"))
    except Exception:
        roles_ourlads = pd.DataFrame(columns=["team","player","role"])
    roles = pd.concat([roles_espn, roles_ourlads], ignore_index=True, sort=False)
    if roles.empty:
        print("[make_player_form] No roles_espn or roles_ourlads found, skipping merge.")
        return pf
    for col in ("team","player","role"):
        if col in roles.columns:
            roles[col] = roles[col].astype(str)
    if "player" in roles.columns:
        roles["player"] = roles["player"].map(_clean_name)
    roles["team"] = roles.get("team","").astype(str).map(_canon_team)
    roles["role"] = roles.get("role","").astype(str).str.upper().str.strip()
    if "position" not in roles.columns and "role" in roles.columns:
        roles["position"] = roles["role"].str.extract(r"([A-Z]+)")
    def _rank(r):
        m = re.search(r"(\d+)$", str(r))
        return int(m.group(1)) if m else 999
    if {"team","player","role"}.issubset(roles.columns):
        roles["_rk"] = roles["role"].map(_rank)
        roles = (roles.sort_values(["team","player","_rk"])
                      .drop_duplicates(["team","player"], keep="first")
                      .drop(columns=["_rk"]))
    pf["team"] = pf["team"].astype(str).map(_canon_team)
    pf["player_join"] = pf["player"].astype(str).str.replace(r"[^A-Za-z]", "", regex=True)
    roles_join = roles.copy()
    if "player_key_concat" in roles_join.columns:
        roles_join = roles_join.rename(columns={"player_key_concat": "player_join"})
    else:
        roles_join["player_join"] = roles_join["player"].astype(str).str.replace(r"[^A-Za-z]", "", regex=True)
    if "player" in roles_join.columns:
        roles_join = roles_join.rename(columns={"player":"player_depth_name"})
    roles_join["team"] = roles_join["team"].astype(str).map(_canon_team)
    roles_join = roles_join.loc[:, ~roles_join.columns.duplicated()].copy()
    try:
        pf = pf.merge(
            roles_join[["team","player_join","role","position"]],
            on=["team","player_join"],
            how="left",
            suffixes=("", "_depth"),
            validate="many_to_one",
        )
    except Exception as e:
        print(f"[make_player_form] WARN roles merge issue: {e}")
        pf = pf.merge(
            roles_join[["team","player_join","role","position"]],
            on=["team","player_join"],
            how="left",
            suffixes=("", "_depth"),
        )
    pf.drop(columns=["player_join"], inplace=True, errors="ignore")
    if "position_depth" in pf.columns:
        pf["position"] = pf["position"].combine_first(pf["position_depth"])
    if "role_depth" in pf.columns:
        pf["role"] = pf["role"].combine_first(pf["role_depth"])
    drop_cols = [c for c in pf.columns if c.endswith("_depth")]
    if drop_cols:
        pf.drop(columns=drop_cols, inplace=True, errors="ignore")
    pf = pf.loc[:, ~pf.columns.duplicated()]
    try:
        miss = pf[pf["role"].isna()][["player","team"]].copy()
        if not miss.empty:
            os.makedirs(data_dir, exist_ok=True)
            miss.to_csv(os.path.join(data_dir, "unmatched_roles_merge.csv"), index=False)
            print(f"[make_player_form] unmatched after roles merge: {len(miss)} → {os.path.join(data_dir, 'unmatched_roles_merge.csv')}")
    except Exception:
        pass
    try:
        cov = pf["position"].notna().mean()
        print(f"[make_player_form] merged depth roles → coverage now {cov:.2%}")
    except Exception:
        pass
    return pf

def _norm_name(s: pd.Series) -> pd.Series:
    return s.astype(str).str.replace(".", "", regex=False).str.strip()

def _ensure_cols(df: pd.DataFrame, cols: List[str]) -> pd.DataFrame:
    for c in cols:
        if c not in df.columns:
            df[c] = np.nan
    return df

def _non_destructive_merge(base: pd.DataFrame, add: pd.DataFrame, keys: List[str]) -> pd.DataFrame:
    if _is_empty(add):
        return base
    add = add.copy()
    add.columns = [c.lower() for c in add.columns]
    if not set(keys).issubset(add.columns):
        return base
    for k in keys:
        add[k] = add[k].astype(str).str.strip()
    out = base.merge(add, on=keys, how="left", suffixes=("", "_ext"))
    for c in add.columns:
        if c in keys:
            continue
        ext = f"{c}_ext"
        if ext in out.columns:
            out[c] = out[c].combine_first(out[ext])
            out.drop(columns=[ext], inplace=True)
    return out

# ---------------------------
# Team canonicalizer
# ---------------------------
VALID = {"ARI","ATL","BAL","BUF","CAR","CHI","CIN","CLE","DAL","DEN","DET","GB","HOU",
         "IND","JAX","KC","LAC","LAR","LV","MIA","MIN","NE","NO","NYG","NYJ",
         "PHI","PIT","SEA","SF","TB","TEN","WAS"}

DEFENSE_TEAM_CANDIDATES = [
    "defteam",
    "defense_team",
    "def_team",
    "defense",
    "defteam_abbr",
    "defense_abbr",
    "opp_team",
    "opp_team_abbr",
    "opp",
    "opp_abbr",
    "opponent",
]

TEAM_NAME_TO_ABBR = {
    "ARI":"ARI","ARZ":"ARI","ATL":"ATL","BAL":"BAL","BUF":"BUF","CAR":"CAR","CHI":"CHI","CIN":"CIN","CLE":"CLE",
    "DAL":"DAL","DEN":"DEN","DET":"DET","GB":"GB","GNB":"GB","HOU":"HOU","IND":"IND","JAX":"JAX","JAC":"JAX",
    "KC":"KC","KCC":"KC","LAC":"LAC","LAR":"LAR","LA":"LAR","LV":"LV","OAK":"LV","LAS":"LV","MIA":"MIA",
    "MIN":"MIN","NE":"NE","NWE":"NE","NO":"NO","NOR":"NO","NYG":"NYG","NYJ":"NYJ","PHI":"PHI","PIT":"PIT",
    "SEA":"SEA","SF":"SF","SFO":"SF","TB":"TB","TAM":"TB","TEN":"TEN","WAS":"WAS","WSH":"WAS","WFT":"WAS",
    "ARIZONA CARDINALS":"ARI","ATLANTA FALCONS":"ATL","BALTIMORE RAVENS":"BAL","BUFFALO BILLS":"BUF",
    "CAROLINA PANTHERS":"CAR","CHICAGO BEARS":"CHI","CINCINNATI BENGALS":"CIN","CLEVELAND BROWNS":"CLE",
    "DALLAS COWBOYS":"DAL","DENVER BRONCOS":"DEN","DETROIT LIONS":"DET","GREEN BAY PACKERS":"GB",
    "HOUSTON TEXANS":"HOU","INDIANAPOLIS COLTS":"IND","JACKSONVILLE JAGUARS":"JAX","KANSAS CITY CHIEFS":"KC",
    "LOS ANGELES CHARGERS":"LAC","LOS ANGELES RAMS":"LAR","LAS VEGAS RAIDERS":"LV",
    "MIAMI DOLPHINS":"MIA","MINNESOTA VIKINGS":"MIN","NEW ENGLAND PATRIOTS":"NE",
    "NEW ORLEANS SAINTS":"NO","NEW YORK GIANTS":"NYG","NEW YORK JETS":"NYJ","PHILADELPHIA EAGLES":"PHI",
    "PITTSBURGH STEELERS":"PIT","SEATTLE SEAHAWKS":"SEA","SAN FRANCISCO 49ERS":"SF",
    "TAMPA BAY BUCCANEERS":"TB","TENNESSEE TITANS":"TEN","WASHINGTON COMMANDERS":"WAS",
    "WASHINGTON FOOTBALL TEAM":"WAS",
    "ARIZONA":"ARI","CARDINALS":"ARI","ATLANTA":"ATL","FALCONS":"ATL","BALTIMORE":"BAL","RAVENS":"BAL",
    "BUFFALO":"BUF","BILLS":"BUF","CAROLINA":"CAR","PANTHERS":"CAR","CHICAGO":"CHI","BEARS":"CHI",
    "CINCINNATI":"CIN","BENGALS":"CIN","CLEVELAND":"CLE","BROWNS":"CLE","DALLAS":"DAL","COWBOYS":"DAL",
    "DENVER":"DEN","BRONCOS":"DEN","DETROIT":"DET","LIONS":"DET","GREEN BAY":"GB","PACKERS":"GB",
    "HOUSTON":"HOU","TEXANS":"HOU","INDIANAPOLIS":"IND","COLTS":"IND","JACKSONVILLE":"JAX","JAGUARS":"JAX",
    "KANSAS CITY":"KC","CHIEFS":"KC","CHARGERS":"LAC","RAMS":"LAR","LOS ANGELES":"LAR","LAS VEGAS":"LV","RAIDERS":"LV",
    "MIAMI":"MIA","DOLPHINS":"MIA","MINNESOTA":"MIN","VIKINGS":"MIN","NEW ENGLAND":"NE","PATRIOTS":"NE",
    "NEW ORLEANS":"NO","SAINTS":"NO","GIANTS":"NYG","JETS":"NYJ","PHILADELPHIA":"PHI","EAGLES":"PHI",
    "PITTSBURGH":"PIT","STEELERS":"PIT","SEATTLE":"SEA","SEAHAWKS":"SEA","SAN FRANCISCO":"SF","49ERS":"SF",
    "TAMPA BAY":"TB","BUCCANEERS":"TB","TENNESSEE":"TEN","TITANS":"TEN","WASHINGTON":"WAS","COMMANDERS":"WAS",
}

# defensively add lowercase variants for mapping
TEAM_NAME_TO_ABBR.update({k.lower(): v for k, v in TEAM_NAME_TO_ABBR.items()})


def _canon_team(x: str) -> str:
    if x is None:
        return ""
    s = str(x).strip().upper()
    if s in TEAM_NAME_TO_ABBR:
        abbr = TEAM_NAME_TO_ABBR[s]
        return abbr if abbr in VALID else ""
    s2 = re.sub(r"[^A-Z0-9 ]+", "", s).strip()
    if s2 in TEAM_NAME_TO_ABBR:
        abbr = TEAM_NAME_TO_ABBR[s2]
        return abbr if abbr in VALID else ""
    return ""


def _derive_opponent(df: pd.DataFrame) -> pd.Series:
    """Return canonical opponent abbreviations for a play-by-play frame.

    Order:
      1) direct defensive columns (defteam/defense_team/etc)
      2) home/away vs posteam (if available)
      3) schedules via game_id (fallback)
    Never raises; always returns a Series aligned to df.index.
    """
    if df.empty:
        return pd.Series(np.nan, index=df.index, dtype=object)

    # 1) direct defensive columns
    col = next((c for c in DEFENSE_TEAM_CANDIDATES if c in df.columns), None)
    if col is not None:
        opp = df[col]
        if isinstance(opp, pd.Series):
            opp_norm = opp.where(opp.notna(), "").astype(str).str.upper().str.strip()
            mapped = opp_norm.map(_canon_team).replace("", np.nan)
            # If we got any valid opponents, return them
            if mapped.notna().any():
                return mapped.reindex(df.index)

    # 2) home/away vs posteam
    try:
        if {"posteam","home_team","away_team"}.issubset(df.columns):
            posteam = df["posteam"].astype(str).str.upper().str.strip().map(_canon_team)
            home = df["home_team"].astype(str).str.upper().str.strip().map(_canon_team)
            away = df["away_team"].astype(str).str.upper().str.strip().map(_canon_team)
            opp = np.where(posteam.eq(home), away, home)
            opp = pd.Series(opp, index=df.index).map(_canon_team).replace("", np.nan)
            if opp.notna().any():
                return opp
    except Exception:
        pass

    # 3) schedule-based fallback
    try:
        season_guess = 2025
        if "season" in df.columns and df["season"].notna().any():
            try:
                season_guess = int(pd.to_numeric(df["season"], errors="coerce").dropna().iloc[0])
            except Exception:
                pass
        if "game_id" in df.columns:
            sched = _load_schedule_map(season_guess)
            if not sched.empty:
                merged = df[["game_id"]].copy().merge(sched, on="game_id", how="left")
                if "posteam" in df.columns and {"home_team","away_team"}.issubset(merged.columns):
                    posteam = df["posteam"].astype(str).str.upper().str.strip().map(_canon_team)
                    home = merged["home_team"]
                    away = merged["away_team"]
                    opp = np.where(posteam.eq(home), away, home)
                    opp = pd.Series(opp, index=df.index).map(_canon_team).replace("", np.nan)
                    if opp.notna().any():
                        return opp
    except Exception:
        pass

    # Final: could not derive
    return pd.Series(np.nan, index=df.index, dtype=object)
def _normalize_props_opponent(df: pd.DataFrame) -> pd.Series:
    """Derive and canonicalize opponent abbreviations for props payloads."""

    if df.empty:
        return pd.Series(np.nan, index=df.index, dtype=object)

    base = pd.Series(np.nan, index=df.index, dtype=object)
    opp_col = next((c for c in DEFENSE_TEAM_CANDIDATES if c in df.columns), None)
    if opp_col is None:
        return base

    try:
        derived = _derive_opponent(df)
    except Exception:
        derived = base

    if isinstance(derived, pd.Series) and len(derived) == len(df) and derived.notna().any():
        return derived.reindex(df.index)

    raw = df[opp_col]
    if not isinstance(raw, pd.Series):
        return base
    opp_norm = raw.where(raw.notna(), "").astype(str).str.upper().str.strip()
    mapped = opp_norm.map(_canon_team).replace("", np.nan)
    return mapped.reindex(df.index)

# ---------------------------
# nflverse loader
# ---------------------------

def _import_nflverse():
    try:
        import nflreadpy as nflv
        return nflv, "nflreadpy"
    except Exception:
        try:
            import nfl_data_py as nflv  # type: ignore
            return nflv, "nfl_data_py"
        except Exception as e:
            raise RuntimeError(
                "Neither nflreadpy nor nfl_data_py is installed. Run: pip install nflreadpy"
            ) from e

NFLV, NFL_PKG = _import_nflverse()

def _load_schedule_map(season: int) -> pd.DataFrame:
    """Return schedule map (game_id -> home_team, away_team) for the season, canonized to abbrs."""
    try:
        if NFL_PKG == "nflreadpy":
            sched = NFLV.load_schedules(seasons=[season])
        else:
            # nfl_data_py
            if hasattr(NFLV, "import_schedules"):
                sched = NFLV.import_schedules([season])  # type: ignore
            else:
                return pd.DataFrame()
        df = _to_pandas(sched)
    except Exception:
        return pd.DataFrame()
    if df is None or len(df) == 0:
        return pd.DataFrame()
    df.columns = [c.lower() for c in df.columns]
    if not {"game_id","home_team","away_team"}.issubset(df.columns):
        return pd.DataFrame()
    df["home_team"] = df["home_team"].astype(str).str.upper().str.strip().map(_canon_team)
    df["away_team"] = df["away_team"].astype(str).str.upper().str.strip().map(_canon_team)
    return df[["game_id","home_team","away_team"]].drop_duplicates()


def load_pbp(season: int) -> pd.DataFrame:
    # explicit, version-safe loader with diagnostics
    rows = -1
    try:
        if NFL_PKG == "nflreadpy":
            raw = NFLV.load_pbp(seasons=[season])
        else:
            # nfl_data_py has had both names in the wild
            if hasattr(NFLV, "import_pbp_data"):
                raw = NFLV.import_pbp_data([season], downcast=True)  # type: ignore
            elif hasattr(NFLV, "import_pbp"):
                raw = NFLV.import_pbp([season])  # type: ignore
            else:
                raise RuntimeError("nfl_data_py missing import_pbp(_data) functions")
        pbp = _to_pandas(raw)
        pbp.columns = [c.lower() for c in pbp.columns]
        rows = len(pbp)
        print(f"[pf] PBP loaded for {season}: rows={rows}, sample_cols={list(pbp.columns[:10])}")
        if rows == 0:
            raise RuntimeError("PBP returned 0 rows (unexpected for active season).")
        return pbp
    except Exception as e:
        print(f"[pf] ERROR loading PBP {season}: {type(e).__name__}: {e}", file=sys.stderr)
        return pd.DataFrame()
def _load_weekly_rosters(season: int) -> pd.DataFrame:
    """(player, team, position), forgiving team keys."""
    try:
        if NFL_PKG == "nflreadpy":
            ro = NFLV.load_weekly_rosters(seasons=[season])
        else:
            ro = NFLV.import_weekly_rosters([season])  # type: ignore
        df = _to_pandas(ro)
    except Exception:
        return pd.DataFrame()
    if _is_empty(df):
        return pd.DataFrame()
    df.columns = [c.lower() for c in df.columns]

    # player name
    name_col = None
    for c in ["player_name","name","full_name"]:
        if c in df.columns:
            name_col = c
            break
    if name_col is None:
        return pd.DataFrame()
    df["player"] = _norm_name(df[name_col].fillna(""))

    # team — accept any column that looks like a team key
    team_col = None
    for c in ["team","recent_team","club_code","team_abbr","posteam"]:
        if c in df.columns:
            team_col = c
            break
    if team_col is None:
        return pd.DataFrame()
    df["team"] = df[team_col].astype(str).str.upper().str.strip().map(_canon_team)
    df = df[df["team"].isin(VALID)]

    # position
    pos_col = None
    for c in ["position","pos"]:
        if c in df.columns:
            pos_col = c
            break
    df["position"] = np.where(pos_col is not None, df[pos_col].astype(str).str.upper().str.strip(), np.nan)

    if "week" in df.columns:
        df = df.sort_values(["player","team","week"]).drop_duplicates(["player","team"], keep="last")

    return df[["player","team","position"]].drop_duplicates()

def _load_players_master() -> pd.DataFrame:
    """Fallback: (player -> position) without team join."""
    try:
        if NFL_PKG == "nflreadpy":
            pl = NFLV.load_players()
        else:
            pl = NFLV.import_players()  # type: ignore
        df = _to_pandas(pl)
    except Exception:
        return pd.DataFrame()
    if _is_empty(df):
        return pd.DataFrame()
    df.columns = [c.lower() for c in df.columns]
    name_col = None
    for c in ["player_name","name","full_name","display_name"]:
        if c in df.columns:
            name_col = c
            break
    if name_col is None:
        return pd.DataFrame()
    df["player"] = _norm_name(df[name_col].fillna(""))
    pos_col = None
    for c in ["position","pos","gsis_pos"]:
        if c in df.columns:
            pos_col = c
            break
    if pos_col is None:
        return pd.DataFrame()
    df["position"] = df[pos_col].astype(str).str.upper().str.strip()
    return df[["player","position"]].drop_duplicates()

# ---------------------------
# Optional roles.csv merge
# ---------------------------

def _merge_roles_csv(df: pd.DataFrame) -> pd.DataFrame:
    roles_path = os.path.join(DATA_DIR, "roles.csv")
    if not os.path.exists(roles_path):
        return df
    try:
        r = pd.read_csv(roles_path)
    except Exception:
        return df
    r.columns = [c.lower() for c in r.columns]
    if "player" not in r.columns and "player_name" in r.columns:
        r = r.rename(columns={"player_name": "player"})
    need = {"player","team","opponent","role"}
    if not need.issubset(r.columns):
        return df
    r["player"] = _norm_name(r["player"].astype(str))
    r["team"] = r["team"].astype(str).str.upper().str.strip().map(_canon_team)
    r = r[r["team"].isin(VALID)]
    out = df.merge(r[["player","team","opponent","role"]], on=["player","team"], how="left", suffixes=("","_roles"))
    if "role_roles" in out.columns:
        out["role"] = out["role"].combine_first(out["role_roles"])
        out.drop(columns=["role_roles"], inplace=True)
    return out

# ---------------------------
# Role & family inference
# ---------------------------

def _infer_position_family_from_usage(pf: pd.DataFrame) -> pd.Series:
    """
    Return a Series of position family guesses {QB,RB,WR} based on usage
    when exact position is missing.
    """
    fam = pd.Series(index=pf.index, dtype=object)
    # Heuristics:
    # 1) If dropbacks or pass attempts large → QB
    qb_mask = pd.Series(False, index=pf.index)
    if "dropbacks" in pf.columns:
        qb_mask |= (pf["dropbacks"].fillna(0) >= 15)
    if "ypa" in pf.columns:
        qb_mask |= (pf["ypa"].notna() & (pf["ypa"] > 6.0))
    fam[qb_mask] = "QB"

    # 2) If rush_share is present and dominates → RB
    rb_mask = (pf.get("rush_share", pd.Series(0, index=pf.index)).fillna(0) >= 0.20)
    fam[rb_mask & fam.isna()] = "RB"

    # 3) Else default to WR family for receiving usage
    wr_mask = (pf.get("route_rate", pd.Series(0, index=pf.index)).fillna(0) >= 0.20) | \
              (pf.get("tgt_share",   pd.Series(0, index=pf.index)).fillna(0) >= 0.15)
    fam[wr_mask & fam.isna()] = "WR"

    return fam

def _infer_roles_minimal(pf: pd.DataFrame) -> pd.DataFrame:
    pf = pf.copy()
    if "role" not in pf.columns:
        pf["role"] = np.nan

    # use exact position if present, else fall back to family guess
    pos = pf.get("position")
    fam = pd.Series(index=pf.index, dtype=object)
    if pos is not None:
        fam = pos.copy()
    # only fill where fam is null
    fam = fam.where(fam.notna(), _infer_position_family_from_usage(pf))
    fam = fam.astype(object)

    def rank_and_tag(g: pd.DataFrame, mask: pd.Series, score_col: str, tags: List[str]):
        g = g.copy()
        idx = g.index[mask]
        if len(idx) == 0 or score_col not in g.columns:
            return g
        scores = g.loc[idx, score_col].astype(float)
        order = scores.rank(method="first", ascending=False)
        if len(tags) >= 1:
            g.loc[idx[order == 1], "role"] = g.loc[idx[order == 1], "role"].where(g.loc[idx[order == 1], "role"].notna(), tags[0])
        if len(tags) >= 2:
            g.loc[idx[order == 2], "role"] = g.loc[idx[order == 2], "role"].where(g.loc[idx[order == 2], "role"].notna(), tags[1])
        return g

    out = []
    for team, g in pf.groupby(["team","opponent"], dropna=False):
        g = g.copy()
        g_fam = fam.loc[g.index].astype(str)

        # QB1 by dropbacks (fallback ypa)
        qb_mask = g_fam.str.upper().eq("QB")
        if qb_mask.any():
            if "dropbacks" in g.columns and g["dropbacks"].notna().any():
                g = rank_and_tag(g, qb_mask, "dropbacks", ["QB1"])
            elif "ypa" in g.columns and g["ypa"].notna().any():
                g = rank_and_tag(g, qb_mask, "ypa", ["QB1"])

        # RB1/RB2 by rush_share
        rb_mask = g_fam.str.upper().eq("RB")
        if rb_mask.any() and "rush_share" in g.columns and g["rush_share"].notna().any():
            g = rank_and_tag(g, rb_mask, "rush_share", ["RB1","RB2"])

        # WR1/WR2 by route_rate (TE may be treated as WR family if unknown)
        wr_mask = g_fam.str.upper().eq("WR")
        if wr_mask.any() and "route_rate" in g.columns and g["route_rate"].notna().any():
            g = rank_and_tag(g, wr_mask, "route_rate", ["WR1","WR2"])

        out.append(g)

    return pd.concat(out, ignore_index=True) if out else pf

# ---------------------------
# Build from PBP
# ---------------------------

def build_player_form(season: int = 2025) -> pd.DataFrame:
    try:
        pbp = load_pbp(season)
    except Exception as err:
        warnings.warn(
            f"Failed to load play-by-play for season {season}: {err}; proceeding with empty data frame.",
            RuntimeWarning,
        )
        pbp = pd.DataFrame()
    if pbp.empty:
        allow_offseason = os.getenv("ALLOW_OFFSEASON_FALLBACK", "0") != "0"
        msg = f"No play-by-play data available for season {season}."
        if not allow_offseason:
            raise RuntimeError(msg + " Set ALLOW_OFFSEASON_FALLBACK=1 to write structural base.")
        warnings.warn(msg + " Writing structural base due to ALLOW_OFFSEASON_FALLBACK.", RuntimeWarning)
        base = pd.DataFrame(columns=["player", "team"])
        base["season"] = int(season)
        base = _ensure_cols(base, FINAL_COLS)
        base = base[FINAL_COLS].drop_duplicates(subset=["player","team","opponent","season"]).reset_index(drop=True)
        print("[pf] pbp empty → structural base only")
        return base
    
    off_col = "posteam" if "posteam" in pbp.columns else ("offense_team" if "offense_team" in pbp.columns else None)
    if off_col is None:
        raise RuntimeError("No offense team column in PBP (posteam/offense_team).")

    # Opponent once (remove duplicate logic)
    opp_col = "defteam" if "defteam" in pbp.columns else ("defense_team" if "defense_team" in pbp.columns else None)
    if opp_col is None:
        pbp["opponent"] = np.nan
    else:
        pbp["opponent"] = pbp[opp_col].astype(str).str.upper().str.strip()


    # Ensure counting columns exist and are numeric to avoid groupby collapse
    for col in ["pass_attempt","complete_pass","qb_dropback","rush_attempt","yards_gained"]:
        if col in pbp.columns:
            pbp[col] = pd.to_numeric(pbp[col], errors="coerce").fillna(0)
            # boolean/int flags should be ints
            if col != "yards_gained":
                pbp[col] = pbp[col].astype(int)

    # Derive robust is_pass / is_rush flags
    pt = pbp.get("play_type")
    is_pass = pbp.get("pass")
    if is_pass is None:
        is_pass = pt.isin(["pass","no_play"]) if pt is not None else pd.Series(False, index=pbp.index)
    else:
        is_pass = pd.Series(is_pass).astype(bool)
    is_rush = pbp.get("rush")
    if is_rush is None:
        is_rush = pt.eq("run") if pt is not None else pd.Series(False, index=pbp.index)
    else:
        is_rush = pd.Series(is_rush).astype(bool)

    # RECEIVING
    is_pass = pbp.get("pass")
    if is_pass is None:
        pt = pbp.get("play_type")
        is_pass = pt.isin(["pass","no_play"]) if pt is not None else pd.Series(False, index=pbp.index)
    else:
        is_pass = is_pass.astype(bool)

    rec = pbp.loc[is_pass].copy()
    rec["opponent"] = _derive_opponent(rec)
    if rec.empty:
        rply = pd.DataFrame(columns=["team","opponent","player"])
    else:
        rcv_name_col = "receiver_player_name" if "receiver_player_name" in rec.columns else ("receiver" if "receiver" in rec.columns else None)
        if rcv_name_col is None:
            rec["receiver_player_name"] = np.nan
            rcv_name_col = "receiver_player_name"
        rec["player"] = _norm_name(rec[rcv_name_col].fillna(""))
        rec["team"] = rec[off_col].astype(str).str.upper().str.strip().map(_canon_team)
        rec["team"] = rec["team"].replace("", np.nan)

        rec["opponent"] = rec["opponent"].astype(str).str.upper().str.strip() if "opponent" in rec.columns else np.nan
        team_targets = rec.groupby(["team","opponent"], dropna=False).size().rename("team_targets").astype(float)
        if "qb_dropback" in rec.columns:
            team_dropbacks = rec.groupby(["team","opponent"], dropna=False)["qb_dropback"].sum(min_count=1).rename("team_dropbacks")
        else:
            team_dropbacks = rec.groupby(["team","opponent"], dropna=False).size().rename("team_dropbacks").astype(float)

        rply = rec.groupby(["team","opponent","player"], dropna=False).agg(
            targets=("pass_attempt","sum") if "pass_attempt" in rec.columns else ("player","size"),
            rec_yards=("yards_gained","sum"),
            receptions=("complete_pass","sum") if "complete_pass" in rec.columns else (rcv_name_col,"size"),
        ).reset_index()
        rply = rply.merge(team_targets.reset_index(), on=["team","opponent"], how="left")
        rply = rply.merge(team_dropbacks.reset_index(), on=["team","opponent"], how="left")
        rply["tgt_share"] = np.where(rply["team_targets"]>0, rply["targets"]/rply["team_targets"], np.nan)
        rply["route_rate"] = np.where(rply["team_dropbacks"]>0, rply["targets"]/rply["team_dropbacks"], np.nan).clip(0.05, 0.95)
        rply["ypt"] = np.where(rply["targets"]>0, rply["rec_yards"]/rply["targets"], np.nan)
        rply["receptions_per_target"] = np.where(rply["targets"]>0, rply["receptions"]/rply["targets"], np.nan)
        routes_proxy = (rply["team_dropbacks"] * rply["route_rate"]).replace(0, np.nan)
        rply["yprr"] = np.where(routes_proxy>0, rply["rec_yards"]/routes_proxy, np.nan)

        inside20 = rec.copy()
        inside20["yardline_100"] = pd.to_numeric(inside20.get("yardline_100"), errors="coerce")
        rz_rec = inside20.loc[inside20["yardline_100"] <= 20]
        if not rz_rec.empty:
            rz_tgt_ply = (
                rz_rec.groupby(["team", "opponent", "player"], dropna=False)
                .size()
                .rename("rz_targets")
            )
            rz_tgt_tm = (
                rz_rec.groupby(["team", "opponent"], dropna=False)
                .size()
                .rename("rz_team_targets")
            )
            rply = rply.merge(
                rz_tgt_ply.reset_index(),
                on=["team", "opponent", "player"],
                how="left",
            )
            rply = rply.merge(
                rz_tgt_tm.reset_index(),
                on=["team", "opponent"],
                how="left",
            )
            rply["rz_tgt_share"] = np.where(rply["rz_team_targets"]>0, rply["rz_targets"]/rply["rz_team_targets"], np.nan)

    rply = _ensure_cols(rply, [
        "targets","rec_yards","receptions","team_targets","team_dropbacks",
        "tgt_share","route_rate","ypt","receptions_per_target","yprr",
        "rz_targets","rz_team_targets","rz_tgt_share",
    ])

    # RUSHING
    is_rush = pbp.get("rush")
    if is_rush is None:
        pt = pbp.get("play_type")
        is_rush = pt.eq("run") if pt is not None else pd.Series(False, index=pbp.index)
    else:
        is_rush = is_rush.astype(bool)

    ru = pbp.loc[is_rush].copy()
    ru["opponent"] = _derive_opponent(ru)
    if ru.empty:
        rru = pd.DataFrame(columns=["team","opponent","player"])
    else:
        rush_name_col = "rusher_player_name" if "rusher_player_name" in ru.columns else ("rusher" if "rusher" in ru.columns else None)
        if rush_name_col is None:
            ru["rusher_player_name"] = np.nan
            rush_name_col = "rusher_player_name"

        ru["player"] = _norm_name(ru[rush_name_col].fillna(""))
        ru["team"] = ru[off_col].astype(str).str.upper().str.strip().map(_canon_team)
        ru["team"] = ru["team"].replace("", np.nan)

        ru["opponent"] = ru["opponent"].astype(str).str.upper().str.strip() if "opponent" in ru.columns else np.nan
        team_rushes = ru.groupby(["team","opponent"], dropna=False).size().rename("team_rushes").astype(float)
        rru = ru.groupby(["team","opponent","player"], dropna=False).agg(
            rushes=("rush_attempt","sum") if "rush_attempt" in ru.columns else ("player","size"),
            rush_yards=("yards_gained","sum"),
        ).reset_index()
        rru = rru.merge(team_rushes.reset_index(), on=["team","opponent"], how="left")
        rru["rush_share"] = np.where(rru["team_rushes"]>0, rru["rushes"]/rru["team_rushes"], np.nan)
        rru["ypc"] = np.where(rru["rushes"]>0, rru["rush_yards"]/rru["rushes"], np.nan)

        inside10 = ru.copy()
        inside10["yardline_100"] = pd.to_numeric(inside10.get("yardline_100"), errors="coerce")
        rz_ru = inside10.loc[inside10["yardline_100"] <= 10]
        if not rz_ru.empty:
            rz_ru_ply = (
                rz_ru.groupby(["team", "opponent", "player"], dropna=False)
                .size()
                .rename("rz_rushes")
            )
            rz_ru_tm = (
                rz_ru.groupby(["team", "opponent"], dropna=False)
                .size()
                .rename("rz_team_rushes")
            )
            rru = rru.merge(
                rz_ru_ply.reset_index(),
                on=["team", "opponent", "player"],
                how="left",
            )
            rru = rru.merge(
                rz_ru_tm.reset_index(),
                on=["team", "opponent"],
                how="left",
            )
            rru["rz_rush_share"] = np.where(rru["rz_team_rushes"]>0, rru["rz_rushes"]/rru["rz_team_rushes"], np.nan)

    rru = _ensure_cols(rru, [
        "rushes","rush_yards","team_rushes","rush_share","ypc",
        "rz_rushes","rz_team_rushes","rz_rush_share",
    ])

    # QUARTERBACK
    qb_df = pd.DataFrame(columns=["team","opponent","player","ypa","dropbacks"])
    qb_name_col = "passer_player_name" if "passer_player_name" in pbp.columns else ("passer" if "passer" in pbp.columns else None)
    if qb_name_col is not None:
        qb = pbp.copy()
        qb["opponent"] = _derive_opponent(qb)
        qb["player"] = _norm_name(qb[qb_name_col].fillna(""))
        qb["team"] = qb[off_col].astype(str).str.upper().str.strip().map(_canon_team)
        qb["team"] = qb["team"].replace("", np.nan)
        qb["opponent"] = qb["opponent"].astype(str).str.upper().str.strip() if "opponent" in qb.columns else np.nan
        gb = qb.groupby(["team", "opponent", "player"], dropna=False).agg(
            pass_yards=("yards_gained","sum"),
            pass_att=("pass_attempt","sum") if "pass_attempt" in qb.columns else (qb_name_col,"size"),
            dropbacks=("qb_dropback","sum") if "qb_dropback" in qb.columns else (qb_name_col,"size"),
        ).reset_index()
        gb["ypa"] = np.where(gb["pass_att"]>0, gb["pass_yards"]/gb["pass_att"], np.nan)
        qb_df = gb[["team","opponent","player","ypa","dropbacks"]]

    # Merge all
    base = pd.merge(rply, rru, on=["team","opponent","player"], how="outer")
    base = pd.merge(base, qb_df, on=["team","opponent","player"], how="left")
    base["rz_share"] = base[["rz_tgt_share","rz_rush_share"]].max(axis=1)
    base["season"] = int(season)

    print("[pf] base after concat/merge:", len(base))

    # Initialize position/role as NaN (do not uppercase yet)
    base["position"] = np.nan
    base["role"] = np.nan

    # Normalize keys
    base = _ensure_cols(base, ["opponent"])
    base["player"] = _norm_name(base["player"].astype(str))
    base["team"] = base["team"].astype(str).str.upper().str.strip().map(_canon_team)
<<<<<<< HEAD

    opp_raw = base.get("opponent")
    opp_norm = (
        opp_raw.where(opp_raw.notna(), "")
        .astype(str)
        .str.upper()
        .str.strip()
    )
    sentinel_mask = opp_norm.eq(CONSENSUS_OPPONENT_SENTINEL) | opp_norm.eq("")
=======
    opp_norm = base["opponent"].astype(str).str.upper().str.strip()
    sentinel_mask = opp_norm.eq(CONSENSUS_OPPONENT_SENTINEL)
>>>>>>> 43b587f5
    base["opponent"] = opp_norm.map(_canon_team)
    if sentinel_mask.any():
        base.loc[sentinel_mask, "opponent"] = CONSENSUS_OPPONENT_SENTINEL
    base["opponent"] = base["opponent"].replace("", np.nan)

    # POSITION ENRICHMENT: weekly rosters → players master → usage family
    ro = _load_weekly_rosters(season)
    if not ro.empty:
        ro["player"] = _norm_name(ro["player"].astype(str))
        ro["team"] = ro["team"].astype(str).str.upper().str.strip().map(_canon_team)
        ro = ro[ro["team"].isin(VALID)]
        base = base.merge(ro, on=["player","team"], how="left", suffixes=("","_ro"))
        if "position_ro" in base.columns:
            base["position"] = base["position"].combine_first(base["position_ro"])
            base.drop(columns=["position_ro"], inplace=True, errors="ignore")

    # Fallback: players master (merge by player only)
    if base["position"].isna().all():
        pm = _load_players_master()
        if not pm.empty:
            pm["player"] = _norm_name(pm["player"].astype(str))
            base = base.merge(pm, on="player", how="left", suffixes=("","_pm"))
            if "position_pm" in base.columns:
                base["position"] = base["position"].combine_first(base["position_pm"])
                base.drop(columns=["position_pm"], inplace=True, errors="ignore")

    # Final fallback: usage-based family inference → write into position when still missing
    if base["position"].isna().any():
        fam = _infer_position_family_from_usage(base)
        base["position"] = base["position"].where(base["position"].notna(), fam)

    # Only uppercase non-null positions (avoid turning NaN into "NAN")
    base.loc[base["position"].notna(), "position"] = base.loc[base["position"].notna(), "position"].astype(str).str.upper().str.strip()

    # roles.csv (non-destructive) then infer roles
    base = _merge_depth_roles(base)
    base = _merge_roles_csv(base)
    if base.get("role", pd.Series(dtype=object)).isna().all():
        base = _infer_roles_minimal(base)

    base = _ensure_cols(base, FINAL_COLS)
    out = base[FINAL_COLS].drop_duplicates(subset=["player","team","opponent","season"]).reset_index(drop=True)
    out = _enrich_team_and_opponent_from_props(out)
    print("[pf] final rows (pre-write):", len(out))
    return out

# ---------------------------
# Fallback enrichers (optional CSVs)
# ---------------------------

def _apply_fallback_enrichers(df: pd.DataFrame) -> pd.DataFrame:
    candidates = [
        "espn_player_form.csv",
        "msf_player_form.csv",
        "apisports_player_form.csv",
        "nflgsis_player_form.csv",
    ]
    out = df.copy()
    out = _ensure_cols(out, ["opponent"])
    for fn in candidates:
        try:
            ext = _read_csv_safe(os.path.join(DATA_DIR, fn))
            if _is_empty(ext):
                continue
            if "player" not in ext.columns and "player_name" in ext.columns:
                ext = ext.rename(columns={"player_name": "player"})
            if not {"player","team"}.issubset(ext.columns):
                continue
            ext["player"] = _norm_name(ext["player"].astype(str))
            ext["team"] = ext["team"].astype(str).str.upper().str.strip().map(_canon_team)
            ext = ext[ext["team"].isin(VALID)]
            out = _non_destructive_merge(out, ext, keys=["player","team"])
        except Exception:
            continue
    return out

# ---------------------------
# PROPS-SCOPED VALIDATION
# ---------------------------

def _load_props_players() -> pd.DataFrame:
    """
    Read outputs/props_raw.csv to get the set of players (and teams) we actually need to validate.
    Returns DataFrame with columns: player, team, player_key (stable).
    """
    path = os.path.join("outputs", "props_raw.csv")
    if not os.path.exists(path):
        return pd.DataFrame(columns=["player","team","opponent","player_key"])
    try:
        pr = pd.read_csv(path)
    except Exception:
        return pd.DataFrame(columns=["player","team","opponent","player_key"])

    pr.columns = [c.lower() for c in pr.columns]
    if "player" not in pr.columns:
        if "player_name" in pr.columns:
            pr = pr.rename(columns={"player_name": "player"})
        elif "name" in pr.columns:
            pr = pr.rename(columns={"name": "player"})
        else:
            pr["player"] = np.nan
    pr["player"] = _norm_name(pr.get("player", pd.Series([], dtype=object)).astype(str))

    if "team" not in pr.columns:
        pr["team"] = np.nan
    else:
        pr["team"] = pr["team"].astype(str).str.upper().str.strip().map(_canon_team)

    pr["opponent"] = _normalize_props_opponent(pr)
    opp_col = next((c for c in DEFENSE_TEAM_CANDIDATES if c in pr.columns), None)
    if opp_col is not None:
        try:
            derived = _derive_opponent(pr)
        except Exception:
            derived = pd.Series(np.nan, index=pr.index, dtype=object)
        if not isinstance(derived, pd.Series) or derived.shape[0] != len(pr):
            derived = pd.Series(np.nan, index=pr.index, dtype=object)
        if derived.notna().any():
            opp_norm = (
                derived.where(derived.notna(), "")
                .astype(str)
                .str.upper()
                .str.strip()
            )
            pr["opponent"] = opp_norm.map(_canon_team).replace("", np.nan)
        else:
            opp_raw = pr[opp_col]
            if isinstance(opp_raw, pd.Series):
                opp_norm = (
                    opp_raw.where(opp_raw.notna(), "")
                    .astype(str)
                    .str.upper()
                    .str.strip()
                )
                pr["opponent"] = opp_norm.map(_canon_team).replace("", np.nan)
            else:
                pr["opponent"] = np.nan
    else:
        pr["opponent"] = np.nan

    pr["player_key"] = pr["player"].fillna("").astype(str).str.lower().str.replace(r"[^a-z0-9]", "", regex=True)
    return pr[["player","team","opponent","player_key"]].drop_duplicates()

def _validate_required(df: pd.DataFrame):
    """
    Strict checks by position-family:
      WR/TE: route_rate, tgt_share, yprr
      RB:    rush_share, ypc
      QB:    ypa

    Validate **only** players that appear in outputs/props_raw.csv.
    Skip rows where we cannot determine a family (no position/role and no usage signal).
    """
    props_players = _load_props_players()
    if props_players.empty:
        return

    df = df.copy()
    df["player_key"] = df["player"].fillna("").astype(str).str.lower().str.replace(r"[^a-z0-9]", "", regex=True)
    need = df.merge(props_players[["player_key"]].drop_duplicates(), on="player_key", how="inner")
    if need.empty:
        return

    pos  = need.get("position", pd.Series(index=need.index, dtype=object)).astype(str).str.upper()
    role = need.get("role",     pd.Series(index=need.index, dtype=object)).astype(str).str.upper()

    fam = pos.where(~pos.isin(["", "NAN", "NONE"]), np.nan)

    qb_mask = pd.Series(False, index=need.index)
    if "dropbacks" in need.columns:
        qb_mask |= (need["dropbacks"].fillna(0) >= 15)
    if "ypa" in need.columns:
        qb_mask |= (need["ypa"].notna() & (need["ypa"] > 6.0))

    rb_mask = (need.get("rush_share", pd.Series(0, index=need.index)).fillna(0) >= 0.20)
    wr_mask = (need.get("route_rate", pd.Series(0, index=need.index)).fillna(0) >= 0.20) | \
              (need.get("tgt_share",   pd.Series(0, index=need.index)).fillna(0) >= 0.15)

    fam = fam.where(fam.notna(), np.where(qb_mask, "QB",
                                  np.where(rb_mask, "RB",
                                  np.where(wr_mask, "WR", np.nan))))

    has_wr_hint = role.str.contains("WR|TE", na=False)
    has_rb_hint = role.str.contains("RB",    na=False)
    has_qb_hint = role.str.contains("QB",    na=False)

    is_wrte = fam.isin(["WR","TE"]) | has_wr_hint
    is_rb   = fam.eq("RB") | has_rb_hint
    is_qb   = fam.eq("QB") | has_qb_hint

    to_check = need.loc[is_wrte | is_rb | is_qb].copy()
    if to_check.empty:
        return

    missing: Dict[str, List[str]] = {}

    def _need(mask, cols: List[str], label: str):
        if not mask.any():
            return
        sub = to_check.loc[mask]
        for c in cols:
            if c not in sub.columns:
                bad = sub.index.tolist()
            else:
                bad = sub.index[sub[c].isna()].tolist()
            if bad:
                missing[f"{label}:{c}"] = sub.loc[bad, "player"].astype(str).tolist()

    _need(is_wrte.loc[to_check.index], ["route_rate","tgt_share","yprr"], "WR/TE")
    _need(is_rb.loc[to_check.index],   ["rush_share","ypc"],              "RB")
    _need(is_qb.loc[to_check.index],   ["ypa"],                           "QB")

    if missing:
        print("[make_player_form] REQUIRED PLAYER METRICS MISSING:", file=sys.stderr)
        for k, v in missing.items():
            preview = ", ".join(v[:10]) + ("..." if len(v) > 10 else "")
            print(f"  - {k}: {preview}", file=sys.stderr)

        # Write a CSV report for diagnostics
        try:
            rows = []
            fam_map = {"WR/TE": is_wrte, "RB": is_rb, "QB": is_qb}
            for fam, names in missing.items():
                mask = fam_map.get(fam, pd.Series(False, index=df.index))
                # build a small lookup subset
                sub = to_check[mask.loc[to_check.index].fillna(False)][["player","team","position","role"]].copy()
                for nm in names:
                    rows.append({
                        "player": nm,
                        "family": fam,
                        "team": (
                            sub.loc[
                                sub["player"].str.lower().str.replace(r"[^a-z0-9]", "", regex=True) == nm,
                                "team",
                            ].head(1).item()
                            if not sub.empty
                            else None
                        ),
                        "missing_for_family": fam,
                    })
            os.makedirs(DATA_DIR, exist_ok=True)
            pd.DataFrame(rows).to_csv(os.path.join(DATA_DIR, "validation_player_missing.csv"), index=False)
            print(f"[make_player_form] wrote report → {os.path.join(DATA_DIR, 'validation_player_missing.csv')}")
        except Exception as e:
            print(f"[make_player_form] WARN could not write missing report: {e}", file=sys.stderr)

        # Env-gated strictness (default now lenient)
        if os.getenv("STRICT_VALIDATE", "0") != "0":
            raise RuntimeError("Required player_form metrics missing; failing per strict policy.")
        else:
            print("[make_player_form] STRICT_VALIDATE=0 → continue despite missing required metrics", file=sys.stderr)
            return


# ---------------------------
# CLI
# ---------------------------

def cli():
    parser = argparse.ArgumentParser()
    parser.add_argument("--season", type=int, default=2025)
    args = parser.parse_args()

    _safe_mkdir(DATA_DIR)

    try:
        df = build_player_form(args.season)

        # Fallback sweep BEFORE strict validation
        before = df.copy()
        df = _apply_fallback_enrichers(df)
        try:
            filled = {}
            for c in ["route_rate","tgt_share","rush_share","yprr","ypc","ypa","rz_share"]:
                if c in df.columns:
                    was_na = before[c].isna() if c in before.columns else pd.Series(True, index=df.index)
                    now_ok = was_na & df[c].notna()
                    if now_ok.any():
                        filled[c] = int(now_ok.sum())
            if any(filled.values()):
                print("[make_player_form] Fallbacks filled:", filled)
        except Exception:
            pass

        _validate_required(df)

    except Exception as e:
        print(f"[make_player_form] ERROR: {e}", file=sys.stderr)
        # If df exists and has rows, write it rather than wiping out to empty.
        try:
            if "df" in locals() and isinstance(df, pd.DataFrame) and len(df) > 0:
                df.to_csv(OUTPATH, index=False)
                print(f"[make_player_form] Wrote {len(df)} rows → {OUTPATH} (after handled error)")
                return
        except Exception:
            pass
        empty = pd.DataFrame(columns=FINAL_COLS)
        empty.to_csv(OUTPATH, index=False)
        print(f"[make_player_form] Wrote 0 rows → {OUTPATH} (empty due to error)")
        return  # ← do not sys.exit(1)

    df.to_csv(OUTPATH, index=False)
    print(f"[make_player_form] Wrote {len(df)} rows → {OUTPATH}")


def _enrich_team_and_opponent_from_props(df: pd.DataFrame) -> pd.DataFrame:
    import os
    path = os.path.join("outputs", "props_raw.csv")
    if not os.path.exists(path):
        return df
    try:
        pr = pd.read_csv(path)
    except Exception:
        return df
    pr.columns = [c.lower() for c in pr.columns]
    name_col = next((c for c in ["player","player_name","name"] if c in pr.columns), None)
    team_col = next((c for c in ["team","team_abbr","posteam"] if c in pr.columns), None)
    if not name_col:
        return df
    pr["player"] = _norm_name(pr[name_col].astype(str))
    if team_col:
        pr["team"] = pr[team_col].astype(str).str.upper().str.strip().map(_canon_team)
        pr.loc[~pr["team"].isin(VALID), "team"] = np.nan
    pr["opponent"] = _normalize_props_opponent(pr)
    out = df.copy()
    out = _ensure_cols(out, ["opponent"])
    sentinel_mask = pd.Series(False, index=out.index)
    if "opponent" in out.columns and len(out.index) > 0:
        sentinel_mask = (
            out["opponent"].fillna("").astype(str).str.upper().str.strip().eq(CONSENSUS_OPPONENT_SENTINEL)
        )
    if "team" in pr.columns:
        out = out.merge(pr[["player","team","opponent"]].drop_duplicates(), on=["player","team"], how="left", suffixes=("","_pr1"))
        if "opponent_pr1" in out.columns:
            # Guard combine_first so future refactors that drop the ensure above don't KeyError.
            base_opponent = out.get("opponent")
            out["opponent"] = (
                base_opponent.combine_first(out.pop("opponent_pr1"))
                if base_opponent is not None
                else out.pop("opponent_pr1")
            )
        need_team = out["team"].isna() | (out["team"] == "")
        if need_team.any():
            fallback = pr[["player","team","opponent"]].dropna(how="all").drop_duplicates()
            out = out.merge(fallback, on="player", how="left", suffixes=("","_pr2"))
            if "team_pr2" in out.columns:
                out["team"] = out["team"].combine_first(out.pop("team_pr2"))
            if "opponent_pr2" in out.columns:
                base_opponent = out.get("opponent")
                out["opponent"] = (
                    base_opponent.combine_first(out.pop("opponent_pr2"))
                    if base_opponent is not None
                    else out.pop("opponent_pr2")
                )
    else:
        if "opponent" in pr.columns:
            out = out.merge(pr[["player","opponent"]].drop_duplicates(), on="player", how="left", suffixes=("","_pr"))
            if "opponent_pr" in out.columns:
                base_opponent = out.get("opponent")
                out["opponent"] = (
                    base_opponent.combine_first(out.pop("opponent_pr"))
                    if base_opponent is not None
                    else out.pop("opponent_pr")
                )
    if "opponent" in out.columns and sentinel_mask.any():
        out.loc[sentinel_mask, "opponent"] = CONSENSUS_OPPONENT_SENTINEL
    return out

if __name__ == "__main__":
    with warnings.catch_warnings():
        warnings.simplefilter("ignore")
        cli()



def _ensure_opponent_column(df: pd.DataFrame, default_season: int = 2025) -> pd.DataFrame:
    """If 'opponent' is missing or all-null, derive it safely and return the frame (non-destructive)."""
    if df is None or not isinstance(df, pd.DataFrame):
        return df
    if "opponent" not in df.columns or df["opponent"].isna().all():
        try:
            df = df.copy()
            df["opponent"] = _derive_opponent(df)
        except Exception:
            # keep schema, never raise
            df["opponent"] = np.nan
    return df
<|MERGE_RESOLUTION|>--- conflicted
+++ resolved
@@ -893,7 +893,6 @@
     base = _ensure_cols(base, ["opponent"])
     base["player"] = _norm_name(base["player"].astype(str))
     base["team"] = base["team"].astype(str).str.upper().str.strip().map(_canon_team)
-<<<<<<< HEAD
 
     opp_raw = base.get("opponent")
     opp_norm = (
@@ -903,10 +902,8 @@
         .str.strip()
     )
     sentinel_mask = opp_norm.eq(CONSENSUS_OPPONENT_SENTINEL) | opp_norm.eq("")
-=======
     opp_norm = base["opponent"].astype(str).str.upper().str.strip()
     sentinel_mask = opp_norm.eq(CONSENSUS_OPPONENT_SENTINEL)
->>>>>>> 43b587f5
     base["opponent"] = opp_norm.map(_canon_team)
     if sentinel_mask.any():
         base.loc[sentinel_mask, "opponent"] = CONSENSUS_OPPONENT_SENTINEL
