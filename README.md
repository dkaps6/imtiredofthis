--- conflicted
+++ resolved
@@ -53,8 +53,6 @@
    *Same guarantee: only 2025 play-by-play and participation are accepted. Older seasons trigger an explicit failure instead of a silent fallback.*
 4. **Run the full engine (optional while debugging):** `python -m engine --season 2025 --debug`
    *The engine now enforces the same 2025-only constraint and surfaces a clear error when live pulls fail.*
-<<<<<<< HEAD
-=======
    *The builder now **fails fast** if nflverse can’t serve 2025. Pass `--allow-fallback` only when you intentionally want an earlier proxy season.*
 3. **Build player usage:** `python scripts/make_player_form.py --season 2025`
    *Same contract: no older data unless you explicitly add `--allow-fallback`.*
@@ -65,7 +63,6 @@
    *External CSVs are merged in without overwriting the fresh nflverse metrics, so your manual tweaks still win.*
 4. **Run the full engine (optional while debugging):** `python -m engine --season 2025 --debug`
    *Requires `ODDS_API_KEY` for props. Without network access you’ll still get the engineered tables thanks to the new fallbacks.*
->>>>>>> 22fca197
 
 After each builder runs you should see `data/team_form.csv`, `data/team_form_weekly.csv`, and `data/player_form.csv` populated. They’ll report the `source_season` column so you can verify which year powered the current projections.
 
@@ -78,11 +75,6 @@
 - which steps succeeded/failed (fetch, team/player builders, metrics join, pricing, predictors, export)
 - the row/column counts for critical CSVs (team_form, player_form, metrics_ready, props_priced)
 - the `source_season` recorded by the builders (should read 2025 once live data lands)
-<<<<<<< HEAD
-=======
-- the `source_season` used for team/player fallbacks (only present when you enable them)
-- the `source_season` used for team/player fallbacks
->>>>>>> 22fca197
 - run timing metadata (`run_id`, `started_at`, `duration_s`, etc.)
 
 Use it on GitHub Actions to confirm a slate ran cleanly, or locally via:
