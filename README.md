--- conflicted
+++ resolved
@@ -54,13 +54,10 @@
 > Python version in your environment. They keep the same lower bounds we used in
 > CI (`pandas 2.2.2+`, `numpy 1.26.4+`, `scipy 1.11+`, `statsmodels 0.14.2+`)
 > while relaxing the upper bounds to `<2.0` so the resolver no longer trips over
-<<<<<<< HEAD
 > version conflicts during “Install dependencies”. We also lock `lxml` to
 > **4.9.4.x** because that release line is the sweet spot that satisfies
 > `nflreadpy==0.1.3` while keeping BeautifulSoup fast and reliable.
-=======
 > version conflicts during “Install dependencies”.
->>>>>>> 54c36d6e
 
 > Optional packages like `nflreadpy` (and its `polars` dependency) remain in the
 > list for Python 3.11-and-earlier environments so the builders can hit the live
@@ -70,8 +67,6 @@
 > `nfl_data_py>=0.3.3`. When new wheels arrive (or you install a forked wheel
 > manually) the builders automatically pick them up and log which provider
 > handled the pull.
-<<<<<<< HEAD
-=======
 > CI (`pandas 2.1.4+`, `numpy 1.26.4+`, `scipy 1.11+`, `statsmodels 0.14.2+`)
 > while relaxing the upper bounds to `<2.0`/`<2.2` so the resolver no longer
 > trips over version conflicts during “Install dependencies”.
@@ -146,7 +141,6 @@
 > `original_mlq`. We pin `nfl_data_py>=0.3.4` in `requirements.txt`; if you maintain a
 > custom environment make sure that upgrade lands, otherwise the builders will fall back to
 > the older `nfl_data_py` interface and warn you in stderr.
->>>>>>> 54c36d6e
 
 Artifacts:
 - `outputs/game_lines.csv` — H2H / spreads / totals (normalized)
