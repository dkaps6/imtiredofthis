# scripts/make_player_form.py
"""
Build player-level shares and efficiency for the 2025 season.

Outputs: data/player_form.csv

Columns written:
- player, team, season, position, role
- tgt_share, route_rate, rush_share
- yprr, ypt, ypc, ypa
- receptions_per_target
- rz_share, rz_tgt_share, rz_rush_share

Surgical changes:
- Fill POSITION using multiple sources (weekly rosters → players master → PBP usage family).
- Do NOT coerce NaN to literal "NAN" prior to inference.
- Infer ROLE even when exact position is missing (uses family from usage).
- roles.csv remains an optional, non-destructive override.
- VALIDATOR: only enforce required metrics for players present in outputs/props_raw.csv.
"""

from __future__ import annotations

import argparse
import os
import sys
import warnings
from typing import Any, Dict, List
import re

import numpy as np
import pandas as pd

DATA_DIR = "data"
OUTPATH = os.path.join(DATA_DIR, "player_form.csv")

def _safe_mkdir(path: str) -> None:
    os.makedirs(path, exist_ok=True)

FINAL_COLS = [
    "player",
    "team",
    "opponent",
    "season",
    "position",
    "role",
    "tgt_share",
    "route_rate",
    "rush_share",
    "yprr",
    "ypt",
    "ypc",
    "ypa",
    "receptions_per_target",
    "rz_share",
    "rz_tgt_share",
    "rz_rush_share",
]
# === BEGIN: SURGICAL NAME NORMALIZATION HELPERS (idempotent) ===
try:
    _NAME_HELPERS_DEFINED
except NameError:
    import re as _re_nh
    import unicodedata as _ud_nh
    _NAME_HELPERS_DEFINED = True

    _SUFFIX_RE_NH = _re_nh.compile(r"\b(JR|SR|II|III|IV|V)\b\.?", _re_nh.IGNORECASE)
    _LEADING_NUM_RE_NH = _re_nh.compile(r"^\s*(?:#\s*)?\d+\s*[-–—:]?\s*", _re_nh.UNICODE)

    def _deaccent_nh(s: str) -> str:
        try:
            return _ud_nh.normalize("NFKD", s).encode("ascii", "ignore").decode("ascii")
        except Exception:
            return s

    def _clean_person_name_nh(s: str) -> str:
        s = (s or "").replace("\xa0"," ").strip()
        s = _LEADING_NUM_RE_NH.sub("", s)
        s = s.replace(".", "")
        s = _SUFFIX_RE_NH.sub("", s)
        s = _re_nh.sub(r"\s+", " ", s)
        s = _deaccent_nh(s)
        return s.strip()

    def _player_key_from_name_nh(s: str) -> str:
        s = _clean_person_name_nh(s)
        return _re_nh.sub(r"[^a-z0-9]", "", s.lower())
# === END: SURGICAL NAME NORMALIZATION HELPERS ===



def _is_empty(obj) -> bool:
    try:
        return obj is None or (hasattr(obj, "__len__") and len(obj) == 0)
    except Exception:
        return True

def _to_pandas(obj: Any) -> pd.DataFrame:
    if isinstance(obj, pd.DataFrame):
        return obj
    if hasattr(obj, "to_pandas") and callable(getattr(obj, "to_pandas")):
        try:
            return obj.to_pandas()
        except Exception:
            pass
    if isinstance(obj, (list, tuple)) and obj and hasattr(obj[0], "to_pandas"):
        try:
            return pd.concat([b.to_pandas() for b in obj], ignore_index=True)
        except Exception:
            pass
    return pd.DataFrame(obj)

def _read_csv_safe(path: str) -> pd.DataFrame:
    if not os.path.exists(path):
        return pd.DataFrame()
    try:
        df = pd.read_csv(path)
        df.columns = [c.lower() for c in df.columns]
        return df
    except Exception:
        return pd.DataFrame()

# === SURGICAL ADDITION: merge roles from ESPN and Ourlads (clean placement) ===
def _merge_depth_roles(pf: pd.DataFrame) -> pd.DataFrame:
    import os, re
    data_dir = globals().get("DATA_DIR", "data")
    pf = pf.loc[:, ~pf.columns.duplicated()].copy()
    def _clean_name(s: str) -> str:
        s = str(s or "").strip()
        if "," in s:
            parts = [p.strip() for p in s.split(",", 1)]
            if len(parts) == 2 and parts[0] and parts[1]:
                s = f"{parts[1]} {parts[0]}"
        s = re.sub(r"\(.*?\)", "", s)
        s = re.sub(r"\b[A-Z]{1,3}\d{2}\b", "", s)
        s = re.sub(r"\b[Uu]/[A-Za-z]{2,4}\b", "", s)
        s = re.sub(r"\b\d{1,2}/\d{1,2}\b", "", s)
        s = re.sub(r"^\s*(?:#\s*)?\d+\s*[-–—:]?\s*", "", s)
        s = s.replace(".", " ")
        s = re.sub(r"\s+(JR|SR|II|III|IV|V)\.?$", "", s, flags=re.I)
        s = re.sub(r"[^\w\s'\-]", " ", s)
        s = re.sub(r"\b\d+\b", "", s)
        s = re.sub(r"\s+", " ", s).strip().title()
        return "" if s == "U" else s
    try:
        roles_espn = pd.read_csv(os.path.join(data_dir, "roles_espn.csv"))
    except Exception:
        roles_espn = pd.DataFrame(columns=["team","player","role"])
    try:
        roles_ourlads = pd.read_csv(os.path.join(data_dir, "roles_ourlads.csv"))
    except Exception:
        roles_ourlads = pd.DataFrame(columns=["team","player","role"])
    roles = pd.concat([roles_espn, roles_ourlads], ignore_index=True, sort=False)
    if roles.empty:
        print("[make_player_form] No roles_espn or roles_ourlads found, skipping merge.")
        return pf
    for col in ("team","player","role"):
        if col in roles.columns:
            roles[col] = roles[col].astype(str)
    if "player" in roles.columns:
        roles["player"] = roles["player"].map(_clean_name)
    roles["team"] = roles.get("team","").astype(str).map(_canon_team)
    roles["role"] = roles.get("role","").astype(str).str.upper().str.strip()
    if "position" not in roles.columns and "role" in roles.columns:
        roles["position"] = roles["role"].str.extract(r"([A-Z]+)")
    def _rank(r):
        m = re.search(r"(\d+)$", str(r))
        return int(m.group(1)) if m else 999
    if {"team","player","role"}.issubset(roles.columns):
        roles["_rk"] = roles["role"].map(_rank)
        roles = (roles.sort_values(["team","player","_rk"])
                      .drop_duplicates(["team","player"], keep="first")
                      .drop(columns=["_rk"]))
    pf["team"] = pf["team"].astype(str).map(_canon_team)
    pf["player_join"] = pf["player"].astype(str).str.replace(r"[^A-Za-z]", "", regex=True)
    roles_join = roles.copy()
    if "player_key_concat" in roles_join.columns:
        roles_join = roles_join.rename(columns={"player_key_concat": "player_join"})
    else:
        roles_join["player_join"] = roles_join["player"].astype(str).str.replace(r"[^A-Za-z]", "", regex=True)
    if "player" in roles_join.columns:
        roles_join = roles_join.rename(columns={"player":"player_depth_name"})
    roles_join["team"] = roles_join["team"].astype(str).map(_canon_team)
    roles_join = roles_join.loc[:, ~roles_join.columns.duplicated()].copy()
    try:
        pf = pf.merge(
            roles_join[["team","player_join","role","position"]],
            on=["team","player_join"],
            how="left",
            suffixes=("", "_depth"),
            validate="many_to_one",
        )
    except Exception as e:
        print(f"[make_player_form] WARN roles merge issue: {e}")
        pf = pf.merge(
            roles_join[["team","player_join","role","position"]],
            on=["team","player_join"],
            how="left",
            suffixes=("", "_depth"),
        )
    pf.drop(columns=["player_join"], inplace=True, errors="ignore")
    if "position_depth" in pf.columns:
        pf["position"] = pf["position"].combine_first(pf["position_depth"])
    if "role_depth" in pf.columns:
        pf["role"] = pf["role"].combine_first(pf["role_depth"])
    drop_cols = [c for c in pf.columns if c.endswith("_depth")]
    if drop_cols:
        pf.drop(columns=drop_cols, inplace=True, errors="ignore")
    pf = pf.loc[:, ~pf.columns.duplicated()]
    try:
        miss = pf[pf["role"].isna()][["player","team"]].copy()
        if not miss.empty:
            os.makedirs(data_dir, exist_ok=True)
            miss.to_csv(os.path.join(data_dir, "unmatched_roles_merge.csv"), index=False)
            print(f"[make_player_form] unmatched after roles merge: {len(miss)} → {os.path.join(data_dir, 'unmatched_roles_merge.csv')}")
    except Exception:
        pass
    try:
        cov = pf["position"].notna().mean()
        print(f"[make_player_form] merged depth roles → coverage now {cov:.2%}")
    except Exception:
        pass
    return pf

def _norm_name(s: pd.Series) -> pd.Series:
    return s.astype(str).str.replace(".", "", regex=False).str.strip()

def _ensure_cols(df: pd.DataFrame, cols: List[str]) -> pd.DataFrame:
    for c in cols:
        if c not in df.columns:
            df[c] = np.nan
    return df

def _non_destructive_merge(base: pd.DataFrame, add: pd.DataFrame, keys: List[str]) -> pd.DataFrame:
    if _is_empty(add):
        return base
    add = add.copy()
    add.columns = [c.lower() for c in add.columns]
    if not set(keys).issubset(add.columns):
        return base
    for k in keys:
        add[k] = add[k].astype(str).str.strip()
    out = base.merge(add, on=keys, how="left", suffixes=("", "_ext"))
    for c in add.columns:
        if c in keys:
            continue
        ext = f"{c}_ext"
        if ext in out.columns:
            out[c] = out[c].combine_first(out[ext])
            out.drop(columns=[ext], inplace=True)
    return out

# ---------------------------
# Team canonicalizer
# ---------------------------
VALID = {"ARI","ATL","BAL","BUF","CAR","CHI","CIN","CLE","DAL","DEN","DET","GB","HOU",
         "IND","JAX","KC","LAC","LAR","LV","MIA","MIN","NE","NO","NYG","NYJ",
         "PHI","PIT","SEA","SF","TB","TEN","WAS"}

DEFENSE_TEAM_CANDIDATES = [
    "defteam",
    "defense_team",
    "def_team",
    "defense",
    "defteam_abbr",
    "defense_abbr",
    "opp_team",
    "opp_team_abbr",
    "opp",
    "opp_abbr",
    "opponent",
]

TEAM_NAME_TO_ABBR = {
    "ARI":"ARI","ARZ":"ARI","ATL":"ATL","BAL":"BAL","BUF":"BUF","CAR":"CAR","CHI":"CHI","CIN":"CIN","CLE":"CLE",
    "DAL":"DAL","DEN":"DEN","DET":"DET","GB":"GB","GNB":"GB","HOU":"HOU","IND":"IND","JAX":"JAX","JAC":"JAX",
    "KC":"KC","KCC":"KC","LAC":"LAC","LAR":"LAR","LA":"LAR","LV":"LV","OAK":"LV","LAS":"LV","MIA":"MIA",
    "MIN":"MIN","NE":"NE","NWE":"NE","NO":"NO","NOR":"NO","NYG":"NYG","NYJ":"NYJ","PHI":"PHI","PIT":"PIT",
    "SEA":"SEA","SF":"SF","SFO":"SF","TB":"TB","TAM":"TB","TEN":"TEN","WAS":"WAS","WSH":"WAS","WFT":"WAS",
    "ARIZONA CARDINALS":"ARI","ATLANTA FALCONS":"ATL","BALTIMORE RAVENS":"BAL","BUFFALO BILLS":"BUF",
    "CAROLINA PANTHERS":"CAR","CHICAGO BEARS":"CHI","CINCINNATI BENGALS":"CIN","CLEVELAND BROWNS":"CLE",
    "DALLAS COWBOYS":"DAL","DENVER BRONCOS":"DEN","DETROIT LIONS":"DET","GREEN BAY PACKERS":"GB",
    "HOUSTON TEXANS":"HOU","INDIANAPOLIS COLTS":"IND","JACKSONVILLE JAGUARS":"JAX","KANSAS CITY CHIEFS":"KC",
    "LOS ANGELES CHARGERS":"LAC","LOS ANGELES RAMS":"LAR","LAS VEGAS RAIDERS":"LV",
    "MIAMI DOLPHINS":"MIA","MINNESOTA VIKINGS":"MIN","NEW ENGLAND PATRIOTS":"NE",
    "NEW ORLEANS SAINTS":"NO","NEW YORK GIANTS":"NYG","NEW YORK JETS":"NYJ","PHILADELPHIA EAGLES":"PHI",
    "PITTSBURGH STEELERS":"PIT","SEATTLE SEAHAWKS":"SEA","SAN FRANCISCO 49ERS":"SF",
    "TAMPA BAY BUCCANEERS":"TB","TENNESSEE TITANS":"TEN","WASHINGTON COMMANDERS":"WAS",
    "WASHINGTON FOOTBALL TEAM":"WAS",
    "ARIZONA":"ARI","CARDINALS":"ARI","ATLANTA":"ATL","FALCONS":"ATL","BALTIMORE":"BAL","RAVENS":"BAL",
    "BUFFALO":"BUF","BILLS":"BUF","CAROLINA":"CAR","PANTHERS":"CAR","CHICAGO":"CHI","BEARS":"CHI",
    "CINCINNATI":"CIN","BENGALS":"CIN","CLEVELAND":"CLE","BROWNS":"CLE","DALLAS":"DAL","COWBOYS":"DAL",
    "DENVER":"DEN","BRONCOS":"DEN","DETROIT":"DET","LIONS":"DET","GREEN BAY":"GB","PACKERS":"GB",
    "HOUSTON":"HOU","TEXANS":"HOU","INDIANAPOLIS":"IND","COLTS":"IND","JACKSONVILLE":"JAX","JAGUARS":"JAX",
    "KANSAS CITY":"KC","CHIEFS":"KC","CHARGERS":"LAC","RAMS":"LAR","LOS ANGELES":"LAR","LAS VEGAS":"LV","RAIDERS":"LV",
    "MIAMI":"MIA","DOLPHINS":"MIA","MINNESOTA":"MIN","VIKINGS":"MIN","NEW ENGLAND":"NE","PATRIOTS":"NE",
    "NEW ORLEANS":"NO","SAINTS":"NO","GIANTS":"NYG","JETS":"NYJ","PHILADELPHIA":"PHI","EAGLES":"PHI",
    "PITTSBURGH":"PIT","STEELERS":"PIT","SEATTLE":"SEA","SEAHAWKS":"SEA","SAN FRANCISCO":"SF","49ERS":"SF",
    "TAMPA BAY":"TB","BUCCANEERS":"TB","TENNESSEE":"TEN","TITANS":"TEN","WASHINGTON":"WAS","COMMANDERS":"WAS",
}

def _canon_team(x: str) -> str:
    if x is None:
        return ""
    s = str(x).strip().upper()
    if s in TEAM_NAME_TO_ABBR:
        abbr = TEAM_NAME_TO_ABBR[s]
        return abbr if abbr in VALID else ""
    s2 = re.sub(r"[^A-Z0-9 ]+", "", s).strip()
    if s2 in TEAM_NAME_TO_ABBR:
        abbr = TEAM_NAME_TO_ABBR[s2]
        return abbr if abbr in VALID else ""
    return ""


def _derive_opponent(df: pd.DataFrame) -> pd.Series:
    """Return canonical opponent abbreviations for a play-by-play frame."""

    if df.empty:
        return pd.Series(np.nan, index=df.index, dtype=object)

    col = next((c for c in DEFENSE_TEAM_CANDIDATES if c in df.columns), None)
    if col is None:
        return pd.Series(np.nan, index=df.index, dtype=object)

    opp = df[col]
    if not isinstance(opp, pd.Series):
        return pd.Series(np.nan, index=df.index, dtype=object)
    opp = opp.where(opp.notna(), "")
    opp = opp.astype(str).str.upper().str.strip()
    mapped = opp.map(_canon_team)
    mapped = mapped.replace("", np.nan)
    return mapped

# ---------------------------
# nflverse loader
# ---------------------------

def _import_nflverse():
    try:
        import nflreadpy as nflv
        return nflv, "nflreadpy"
    except Exception:
        try:
            import nfl_data_py as nflv  # type: ignore
            return nflv, "nfl_data_py"
        except Exception as e:
            raise RuntimeError(
                "Neither nflreadpy nor nfl_data_py is installed. Run: pip install nflreadpy"
            ) from e

NFLV, NFL_PKG = _import_nflverse()

def load_pbp(season: int) -> pd.DataFrame:
    if NFL_PKG == "nflreadpy":
        raw = NFLV.load_pbp(seasons=[season])
    else:
        raw = NFLV.import_pbp_data([season], downcast=True)  # type: ignore
    pbp = _to_pandas(raw)
    pbp.columns = [c.lower() for c in pbp.columns]
    return pbp

# ---------------------------
# Position sources
# ---------------------------

def _load_weekly_rosters(season: int) -> pd.DataFrame:
    """(player, team, position), forgiving team keys."""
    try:
        if NFL_PKG == "nflreadpy":
            ro = NFLV.load_weekly_rosters(seasons=[season])
        else:
            ro = NFLV.import_weekly_rosters([season])  # type: ignore
        df = _to_pandas(ro)
    except Exception:
        return pd.DataFrame()
    if _is_empty(df):
        return pd.DataFrame()
    df.columns = [c.lower() for c in df.columns]

    # player name
    name_col = None
    for c in ["player_name","name","full_name"]:
        if c in df.columns:
            name_col = c
            break
    if name_col is None:
        return pd.DataFrame()
    df["player"] = _norm_name(df[name_col].fillna(""))

    # team — accept any column that looks like a team key
    team_col = None
    for c in ["team","recent_team","club_code","team_abbr","posteam"]:
        if c in df.columns:
            team_col = c
            break
    if team_col is None:
        return pd.DataFrame()
    df["team"] = df[team_col].astype(str).str.upper().str.strip().map(_canon_team)
    df = df[df["team"].isin(VALID)]

    # position
    pos_col = None
    for c in ["position","pos"]:
        if c in df.columns:
            pos_col = c
            break
    df["position"] = np.where(pos_col is not None, df[pos_col].astype(str).str.upper().str.strip(), np.nan)

    if "week" in df.columns:
        df = df.sort_values(["player","team","week"]).drop_duplicates(["player","team"], keep="last")

    return df[["player","team","position"]].drop_duplicates()

def _load_players_master() -> pd.DataFrame:
    """Fallback: (player -> position) without team join."""
    try:
        if NFL_PKG == "nflreadpy":
            pl = NFLV.load_players()
        else:
            pl = NFLV.import_players()  # type: ignore
        df = _to_pandas(pl)
    except Exception:
        return pd.DataFrame()
    if _is_empty(df):
        return pd.DataFrame()
    df.columns = [c.lower() for c in df.columns]
    name_col = None
    for c in ["player_name","name","full_name","display_name"]:
        if c in df.columns:
            name_col = c
            break
    if name_col is None:
        return pd.DataFrame()
    df["player"] = _norm_name(df[name_col].fillna(""))
    pos_col = None
    for c in ["position","pos","gsis_pos"]:
        if c in df.columns:
            pos_col = c
            break
    if pos_col is None:
        return pd.DataFrame()
    df["position"] = df[pos_col].astype(str).str.upper().str.strip()
    return df[["player","position"]].drop_duplicates()

# ---------------------------
# Optional roles.csv merge
# ---------------------------

def _merge_roles_csv(df: pd.DataFrame) -> pd.DataFrame:
    roles_path = os.path.join(DATA_DIR, "roles.csv")
    if not os.path.exists(roles_path):
        return df
    try:
        r = pd.read_csv(roles_path)
    except Exception:
        return df
    r.columns = [c.lower() for c in r.columns]
    if "player" not in r.columns and "player_name" in r.columns:
        r = r.rename(columns={"player_name": "player"})
    need = {"player","team",
    "opponent","role"}
    if not need.issubset(r.columns):
        return df
    r["player"] = _norm_name(r["player"].astype(str))
    r["team"] = r["team"].astype(str).str.upper().str.strip().map(_canon_team)
    r = r[r["team"].isin(VALID)]
    out = df.merge(r[["player","team",
    "opponent","role"]], on=["player","team"], how="left", suffixes=("","_roles"))
    if "role_roles" in out.columns:
        out["role"] = out["role"].combine_first(out["role_roles"])
        out.drop(columns=["role_roles"], inplace=True)
    return out

# ---------------------------
# Role & family inference
# ---------------------------

def _infer_position_family_from_usage(pf: pd.DataFrame) -> pd.Series:
    """
    Return a Series of position family guesses {QB,RB,WR} based on usage
    when exact position is missing.
    """
    fam = pd.Series(index=pf.index, dtype=object)
    # Heuristics:
    # 1) If dropbacks or pass attempts large → QB
    qb_mask = pd.Series(False, index=pf.index)
    if "dropbacks" in pf.columns:
        qb_mask |= (pf["dropbacks"].fillna(0) >= 15)
    if "ypa" in pf.columns:
        qb_mask |= (pf["ypa"].notna() & (pf["ypa"] > 6.0))
    fam[qb_mask] = "QB"

    # 2) If rush_share is present and dominates → RB
    rb_mask = (pf.get("rush_share", pd.Series(0, index=pf.index)).fillna(0) >= 0.20)
    fam[rb_mask & fam.isna()] = "RB"

    # 3) Else default to WR family for receiving usage
    wr_mask = (pf.get("route_rate", pd.Series(0, index=pf.index)).fillna(0) >= 0.20) | \
              (pf.get("tgt_share",   pd.Series(0, index=pf.index)).fillna(0) >= 0.15)
    fam[wr_mask & fam.isna()] = "WR"

    return fam

def _infer_roles_minimal(pf: pd.DataFrame) -> pd.DataFrame:
    pf = pf.copy()
    if "role" not in pf.columns:
        pf["role"] = np.nan

    # use exact position if present, else fall back to family guess
    pos = pf.get("position")
    fam = pd.Series(index=pf.index, dtype=object)
    if pos is not None:
        fam = pos.copy()
    # only fill where fam is null
    fam = fam.where(fam.notna(), _infer_position_family_from_usage(pf))
    fam = fam.astype(object)

    def rank_and_tag(g: pd.DataFrame, mask: pd.Series, score_col: str, tags: List[str]):
        g = g.copy()
        idx = g.index[mask]
        if len(idx) == 0 or score_col not in g.columns:
            return g
        scores = g.loc[idx, score_col].astype(float)
        order = scores.rank(method="first", ascending=False)
        if len(tags) >= 1:
            g.loc[idx[order == 1], "role"] = g.loc[idx[order == 1], "role"].where(g.loc[idx[order == 1], "role"].notna(), tags[0])
        if len(tags) >= 2:
            g.loc[idx[order == 2], "role"] = g.loc[idx[order == 2], "role"].where(g.loc[idx[order == 2], "role"].notna(), tags[1])
        return g

    out = []
    for team, g in pf.groupby(["team","opponent"], dropna=False):
        g = g.copy()
        g_fam = fam.loc[g.index].astype(str)

        # QB1 by dropbacks (fallback ypa)
        qb_mask = g_fam.str.upper().eq("QB")
        if qb_mask.any():
            if "dropbacks" in g.columns and g["dropbacks"].notna().any():
                g = rank_and_tag(g, qb_mask, "dropbacks", ["QB1"])
            elif "ypa" in g.columns and g["ypa"].notna().any():
                g = rank_and_tag(g, qb_mask, "ypa", ["QB1"])

        # RB1/RB2 by rush_share
        rb_mask = g_fam.str.upper().eq("RB")
        if rb_mask.any() and "rush_share" in g.columns and g["rush_share"].notna().any():
            g = rank_and_tag(g, rb_mask, "rush_share", ["RB1","RB2"])

        # WR1/WR2 by route_rate (TE may be treated as WR family if unknown)
        wr_mask = g_fam.str.upper().eq("WR")
        if wr_mask.any() and "route_rate" in g.columns and g["route_rate"].notna().any():
            g = rank_and_tag(g, wr_mask, "route_rate", ["WR1","WR2"])

        out.append(g)

    return pd.concat(out, ignore_index=True) if out else pf

# ---------------------------
# Build from PBP
# ---------------------------

def build_player_form(season: int = 2025) -> pd.DataFrame:
    try:
        pbp = load_pbp(season)
    except Exception as err:
        warnings.warn(
            f"Failed to load play-by-play for season {season}: {err}; proceeding with empty data frame.",
            RuntimeWarning,
        )
        pbp = pd.DataFrame()
    if pbp.empty:
        warnings.warn(
            f"No play-by-play data available for season {season}; returning empty base for fallback hydration.",
            RuntimeWarning,
        )
        base = pd.DataFrame(columns=["player", "team"])
        base["season"] = int(season)
        base = _ensure_cols(base, FINAL_COLS)
        base = base[FINAL_COLS].drop_duplicates(subset=["player","team","opponent","season"]).reset_index(drop=True)
        return base
    
    off_col = "posteam" if "posteam" in pbp.columns else ("offense_team" if "offense_team" in pbp.columns else None)
    if off_col is None:
<<<<<<< HEAD
        raise RuntimeError("No offense team column in PBP (posteam/offense_team).")
=======
        if pbp.empty:
            return base
        else:
            raise RuntimeError("No offense team column in PBP (posteam/offense_team).")

    # Determine opponent (defense) column
    opp_col = "defteam" if "defteam" in pbp.columns else ("defense_team" if "defense_team" in pbp.columns else None)
    if opp_col is None:
        pbp["opponent"] = np.nan
    else:
        pbp["opponent"] = pbp[opp_col].astype(str).str.upper().str.strip()
>>>>>>> aca79214

    # Determine opponent (defense) column
    opp_col = "defteam" if "defteam" in pbp.columns else ("defense_team" if "defense_team" in pbp.columns else None)
    if opp_col is None:
        pbp["opponent"] = np.nan
    else:
        pbp["opponent"] = pbp[opp_col].astype(str).str.upper().str.strip()

    # RECEIVING
    is_pass = pbp.get("pass")
    if is_pass is None:
        pt = pbp.get("play_type")
        is_pass = pt.isin(["pass","no_play"]) if pt is not None else pd.Series(False, index=pbp.index)
    else:
        is_pass = is_pass.astype(bool)

    rec = pbp.loc[is_pass].copy()
    rec["opponent"] = _derive_opponent(rec)
    if rec.empty:
        rply = pd.DataFrame(columns=["team",
    "opponent","player"])
    else:
        rcv_name_col = "receiver_player_name" if "receiver_player_name" in rec.columns else ("receiver" if "receiver" in rec.columns else None)
        if rcv_name_col is None:
            rec["receiver_player_name"] = np.nan
            rcv_name_col = "receiver_player_name"
        rec["player"] = _norm_name(rec[rcv_name_col].fillna(""))
        rec["team"] = rec[off_col].astype(str).str.upper().str.strip().map(_canon_team)
        rec["team"] = rec["team"].replace("", np.nan)

        rec["opponent"] = rec["opponent"].astype(str).str.upper().str.strip() if "opponent" in rec.columns else np.nan
        team_targets = rec.groupby(["team","opponent"], dropna=False).size().rename("team_targets").astype(float)
        if "qb_dropback" in rec.columns:
            team_dropbacks = rec.groupby(["team","opponent"], dropna=False)["qb_dropback"].sum(min_count=1).rename("team_dropbacks")
        else:
            team_dropbacks = rec.groupby(["team","opponent"], dropna=False).size().rename("team_dropbacks").astype(float)

        rply = rec.groupby(["team",
    "opponent","player"], dropna=False).agg(
            targets=("pass_attempt","sum") if "pass_attempt" in rec.columns else ("player","size"),
            rec_yards=("yards_gained","sum"),
            receptions=("complete_pass","sum") if "complete_pass" in rec.columns else (rcv_name_col,"size"),
        ).reset_index()
        rply = rply.merge(team_targets.reset_index(), on=["team","opponent"], how="left")
        rply = rply.merge(team_dropbacks.reset_index(), on=["team","opponent"], how="left")
        rply["tgt_share"] = np.where(rply["team_targets"]>0, rply["targets"]/rply["team_targets"], np.nan)
        rply["route_rate"] = np.where(rply["team_dropbacks"]>0, rply["targets"]/rply["team_dropbacks"], np.nan).clip(0.05, 0.95)
        rply["ypt"] = np.where(rply["targets"]>0, rply["rec_yards"]/rply["targets"], np.nan)
        rply["receptions_per_target"] = np.where(rply["targets"]>0, rply["receptions"]/rply["targets"], np.nan)
        routes_proxy = (rply["team_dropbacks"] * rply["route_rate"]).replace(0, np.nan)
        rply["yprr"] = np.where(routes_proxy>0, rply["rec_yards"]/routes_proxy, np.nan)

        inside20 = rec.copy()
        inside20["yardline_100"] = pd.to_numeric(inside20.get("yardline_100"), errors="coerce")
        rz_rec = inside20.loc[inside20["yardline_100"] <= 20]
        if not rz_rec.empty:
            rz_tgt_ply = rz_rec.groupby(["team",
    "opponent","player"]).size().rename("rz_targets")
            rz_tgt_tm  = rz_rec.groupby("team").size().rename("rz_team_targets")
            rply = rply.merge(rz_tgt_ply.reset_index(), on=["team",
    "opponent","player"], how="left")
            rply = rply.merge(rz_tgt_tm.reset_index(),  on=["team","opponent"],          how="left")
            rply["rz_tgt_share"] = np.where(rply["rz_team_targets"]>0, rply["rz_targets"]/rply["rz_team_targets"], np.nan)

    rply = _ensure_cols(rply, [
        "targets","rec_yards","receptions","team_targets","team_dropbacks",
        "tgt_share","route_rate","ypt","receptions_per_target","yprr",
        "rz_targets","rz_team_targets","rz_tgt_share",
    ])

    # RUSHING
    is_rush = pbp.get("rush")
    if is_rush is None:
        pt = pbp.get("play_type")
        is_rush = pt.eq("run") if pt is not None else pd.Series(False, index=pbp.index)
    else:
        is_rush = is_rush.astype(bool)

    ru = pbp.loc[is_rush].copy()
    ru["opponent"] = _derive_opponent(ru)
    if ru.empty:
        rru = pd.DataFrame(columns=["team",
    "opponent","player"])
    else:
        rush_name_col = "rusher_player_name" if "rusher_player_name" in ru.columns else ("rusher" if "rusher" in ru.columns else None)
        if rush_name_col is None:
            ru["rusher_player_name"] = np.nan
            rush_name_col = "rusher_player_name"

        ru["player"] = _norm_name(ru[rush_name_col].fillna(""))
        ru["team"] = ru[off_col].astype(str).str.upper().str.strip().map(_canon_team)
        ru["team"] = ru["team"].replace("", np.nan)

        ru["opponent"] = ru["opponent"].astype(str).str.upper().str.strip() if "opponent" in ru.columns else np.nan
        team_rushes = ru.groupby(["team","opponent"], dropna=False).size().rename("team_rushes").astype(float)
        rru = ru.groupby(["team",
    "opponent","player"], dropna=False).agg(
            rushes=("rush_attempt","sum") if "rush_attempt" in ru.columns else ("player","size"),
            rush_yards=("yards_gained","sum"),
        ).reset_index()
        rru = rru.merge(team_rushes.reset_index(), on=["team","opponent"], how="left")
        rru["rush_share"] = np.where(rru["team_rushes"]>0, rru["rushes"]/rru["team_rushes"], np.nan)
        rru["ypc"] = np.where(rru["rushes"]>0, rru["rush_yards"]/rru["rushes"], np.nan)

        inside10 = ru.copy()
        inside10["yardline_100"] = pd.to_numeric(inside10.get("yardline_100"), errors="coerce")
        rz_ru = inside10.loc[inside10["yardline_100"] <= 10]
        if not rz_ru.empty:
            rz_ru_ply = rz_ru.groupby(["team",
    "opponent","player"]).size().rename("rz_rushes")
            rz_ru_tm  = rz_ru.groupby("team").size().rename("rz_team_rushes")
            rru = rru.merge(rz_ru_ply.reset_index(), on=["team",
    "opponent","player"], how="left")
            rru = rru.merge(rz_ru_tm.reset_index(),  on=["team","opponent"],          how="left")
            rru["rz_rush_share"] = np.where(rru["rz_team_rushes"]>0, rru["rz_rushes"]/rru["rz_team_rushes"], np.nan)

    rru = _ensure_cols(rru, [
        "rushes","rush_yards","team_rushes","rush_share","ypc",
        "rz_rushes","rz_team_rushes","rz_rush_share",
    ])

    # QUARTERBACK
    qb_df = pd.DataFrame(columns=["team",
    "opponent","player","ypa","dropbacks"])
    qb_name_col = "passer_player_name" if "passer_player_name" in pbp.columns else ("passer" if "passer" in pbp.columns else None)
    if qb_name_col is not None:
        qb = pbp.copy()
        qb["opponent"] = _derive_opponent(qb)
        qb["player"] = _norm_name(qb[qb_name_col].fillna(""))
        qb["team"] = qb[off_col].astype(str).str.upper().str.strip().map(_canon_team)
        qb["team"] = qb["team"].replace("", np.nan)
        qb["opponent"] = qb["opponent"].astype(str).str.upper().str.strip() if "opponent" in qb.columns else np.nan
        gb = qb.groupby(["team", "opponent", "player"], dropna=False).agg(
            pass_yards=("yards_gained","sum"),
            pass_att=("pass_attempt","sum") if "pass_attempt" in qb.columns else (qb_name_col,"size"),
            dropbacks=("qb_dropback","sum") if "qb_dropback" in qb.columns else (qb_name_col,"size"),
        ).reset_index()
        gb["ypa"] = np.where(gb["pass_att"]>0, gb["pass_yards"]/gb["pass_att"], np.nan)
        qb_df = gb[["team",
    "opponent","player","ypa","dropbacks"]]

    # Merge all
    base = pd.merge(rply, rru, on=["team",
    "opponent","player"], how="outer")
    base = pd.merge(base, qb_df, on=["team",
    "opponent","player"], how="left")
    base["rz_share"] = base[["rz_tgt_share","rz_rush_share"]].max(axis=1)
    base["season"] = int(season)

    # Initialize position/role as NaN (do not uppercase yet)
    base["position"] = np.nan
    base["role"] = np.nan

    # Normalize keys
    base = _ensure_cols(base, ["opponent"])
    base["player"] = _norm_name(base["player"].astype(str))
    base["team"] = base["team"].astype(str).str.upper().str.strip().map(_canon_team)
    base["opponent"] = base["opponent"].astype(str).str.upper().str.strip().map(_canon_team)
    base["opponent"] = base["opponent"].replace("", np.nan)

    # POSITION ENRICHMENT: weekly rosters → players master → usage family
    ro = _load_weekly_rosters(season)
    if not ro.empty:
        ro["player"] = _norm_name(ro["player"].astype(str))
        ro["team"] = ro["team"].astype(str).str.upper().str.strip().map(_canon_team)
        ro = ro[ro["team"].isin(VALID)]
        base = base.merge(ro, on=["player","team"], how="left", suffixes=("","_ro"))
        if "position_ro" in base.columns:
            base["position"] = base["position"].combine_first(base["position_ro"])
            base.drop(columns=["position_ro"], inplace=True, errors="ignore")

    # Fallback: players master (merge by player only)
    if base["position"].isna().all():
        pm = _load_players_master()
        if not pm.empty:
            pm["player"] = _norm_name(pm["player"].astype(str))
            base = base.merge(pm, on="player", how="left", suffixes=("","_pm"))
            if "position_pm" in base.columns:
                base["position"] = base["position"].combine_first(base["position_pm"])
                base.drop(columns=["position_pm"], inplace=True, errors="ignore")

    # Final fallback: usage-based family inference → write into position when still missing
    if base["position"].isna().any():
        fam = _infer_position_family_from_usage(base)
        base["position"] = base["position"].where(base["position"].notna(), fam)

    # Only uppercase non-null positions (avoid turning NaN into "NAN")
    base.loc[base["position"].notna(), "position"] = base.loc[base["position"].notna(), "position"].astype(str).str.upper().str.strip()

    # roles.csv (non-destructive) then infer roles
    base = _merge_depth_roles(base)
    base = _merge_roles_csv(base)
    if base.get("role", pd.Series(dtype=object)).isna().all():
        base = _infer_roles_minimal(base)

    base = _ensure_cols(base, FINAL_COLS)
    out = base[FINAL_COLS].drop_duplicates(subset=["player","team","opponent","season"]).reset_index(drop=True)
    out = _enrich_team_and_opponent_from_props(out)
    return out

# ---------------------------
# Fallback enrichers (optional CSVs)
# ---------------------------

def _apply_fallback_enrichers(df: pd.DataFrame) -> pd.DataFrame:
    candidates = [
        "espn_player_form.csv",
        "msf_player_form.csv",
        "apisports_player_form.csv",
        "nflgsis_player_form.csv",
    ]
    out = df.copy()
    for fn in candidates:
        try:
            ext = _read_csv_safe(os.path.join(DATA_DIR, fn))
            if _is_empty(ext):
                continue
            if "player" not in ext.columns and "player_name" in ext.columns:
                ext = ext.rename(columns={"player_name": "player"})
            if not {"player","team"}.issubset(ext.columns):
                continue
            ext["player"] = _norm_name(ext["player"].astype(str))
            ext["team"] = ext["team"].astype(str).str.upper().str.strip().map(_canon_team)
            ext = ext[ext["team"].isin(VALID)]
            out = _non_destructive_merge(out, ext, keys=["player","team"])
        except Exception:
            continue
    return out

# ---------------------------
# PROPS-SCOPED VALIDATION
# ---------------------------

def _load_props_players() -> pd.DataFrame:
    """
    Read outputs/props_raw.csv to get the set of players (and teams) we actually need to validate.
    Returns DataFrame with columns: player, team, player_key (stable).
    """
    path = os.path.join("outputs", "props_raw.csv")
    if not os.path.exists(path):
        return pd.DataFrame(columns=["player","team",
    "opponent","player_key"])
    try:
        pr = pd.read_csv(path)
    except Exception:
        return pd.DataFrame(columns=["player","team",
    "opponent","player_key"])

    pr.columns = [c.lower() for c in pr.columns]
    if "player" not in pr.columns:
        if "player_name" in pr.columns:
            pr = pr.rename(columns={"player_name": "player"})
        elif "name" in pr.columns:
            pr = pr.rename(columns={"name": "player"})
        else:
            pr["player"] = np.nan
    pr["player"] = _norm_name(pr.get("player", pd.Series([], dtype=object)).astype(str))

    if "team" not in pr.columns:
        pr["team"] = np.nan
    else:
        pr["team"] = pr["team"].astype(str).str.upper().str.strip().map(_canon_team)

    if "opponent" not in pr.columns:
        pr["opponent"] = np.nan

    pr["player_key"] = pr["player"].fillna("").astype(str).str.lower().str.replace(r"[^a-z0-9]", "", regex=True)
    return pr[["player","team","opponent","player_key"]].drop_duplicates()

def _validate_required(df: pd.DataFrame):
    """
    Strict checks by position-family:
      WR/TE: route_rate, tgt_share, yprr
      RB:    rush_share, ypc
      QB:    ypa

    Validate **only** players that appear in outputs/props_raw.csv.
    Skip rows where we cannot determine a family (no position/role and no usage signal).
    """
    props_players = _load_props_players()
    if props_players.empty:
        return

    df = df.copy()
    df["player_key"] = df["player"].fillna("").astype(str).str.lower().str.replace(r"[^a-z0-9]", "", regex=True)
    need = df.merge(props_players[["player_key"]].drop_duplicates(), on="player_key", how="inner")
    if need.empty:
        return

    pos  = need.get("position", pd.Series(index=need.index, dtype=object)).astype(str).str.upper()
    role = need.get("role",     pd.Series(index=need.index, dtype=object)).astype(str).str.upper()

    fam = pos.where(~pos.isin(["", "NAN", "NONE"]), np.nan)

    qb_mask = pd.Series(False, index=need.index)
    if "dropbacks" in need.columns:
        qb_mask |= (need["dropbacks"].fillna(0) >= 15)
    if "ypa" in need.columns:
        qb_mask |= (need["ypa"].notna() & (need["ypa"] > 6.0))

    rb_mask = (need.get("rush_share", pd.Series(0, index=need.index)).fillna(0) >= 0.20)
    wr_mask = (need.get("route_rate", pd.Series(0, index=need.index)).fillna(0) >= 0.20) | \
              (need.get("tgt_share",   pd.Series(0, index=need.index)).fillna(0) >= 0.15)

    fam = fam.where(fam.notna(), np.where(qb_mask, "QB",
                                  np.where(rb_mask, "RB",
                                  np.where(wr_mask, "WR", np.nan))))

    has_wr_hint = role.str.contains("WR|TE", na=False)
    has_rb_hint = role.str.contains("RB",    na=False)
    has_qb_hint = role.str.contains("QB",    na=False)

    is_wrte = fam.isin(["WR","TE"]) | has_wr_hint
    is_rb   = fam.eq("RB") | has_rb_hint
    is_qb   = fam.eq("QB") | has_qb_hint

    to_check = need.loc[is_wrte | is_rb | is_qb].copy()
    if to_check.empty:
        return

    missing: Dict[str, List[str]] = {}

    def _need(mask, cols: List[str], label: str):
        if not mask.any():
            return
        sub = to_check.loc[mask]
        for c in cols:
            if c not in sub.columns:
                bad = sub.index.tolist()
            else:
                bad = sub.index[sub[c].isna()].tolist()
            if bad:
                missing[f"{label}:{c}"] = sub.loc[bad, "player"].astype(str).tolist()

    _need(is_wrte.loc[to_check.index], ["route_rate","tgt_share","yprr"], "WR/TE")
    _need(is_rb.loc[to_check.index],   ["rush_share","ypc"],              "RB")
    _need(is_qb.loc[to_check.index],   ["ypa"],                           "QB")

    if missing:
        print("[make_player_form] REQUIRED PLAYER METRICS MISSING:", file=sys.stderr)
        for k, v in missing.items():
            preview = ", ".join(v[:10]) + ("..." if len(v) > 10 else "")
            print(f"  - {k}: {preview}", file=sys.stderr)

        # Write a CSV report for diagnostics
        try:
            rows = []
            fam_map = {"WR/TE": is_wrte, "RB": is_rb, "QB": is_qb}
            for fam, names in missing.items():
                mask = fam_map.get(fam, pd.Series(False, index=df.index))
                # build a small lookup subset
                sub = to_check[mask.loc[to_check.index].fillna(False)][["player","team","position","role"]].copy()
                for nm in names:
                    rows.append({
                        "player": nm,
                        "family": fam,
                        "team": (
                            sub.loc[
                                sub["player"].str.lower().str.replace(r"[^a-z0-9]", "", regex=True) == nm,
                                "team",
                            ].head(1).item()
                            if not sub.empty
                            else None
                        ),
                        "missing_for_family": fam,
                    })
            os.makedirs(DATA_DIR, exist_ok=True)
            pd.DataFrame(rows).to_csv(os.path.join(DATA_DIR, "validation_player_missing.csv"), index=False)
            print(f"[make_player_form] wrote report → {os.path.join(DATA_DIR, 'validation_player_missing.csv')}")
        except Exception as e:
            print(f"[make_player_form] WARN could not write missing report: {e}", file=sys.stderr)

        # Env-gated strictness
        if os.getenv("STRICT_VALIDATE", "1") != "0":
            raise RuntimeError("Required player_form metrics missing; failing per strict policy.")
        else:
            print("[make_player_form] STRICT_VALIDATE=0 → continue despite missing required metrics", file=sys.stderr)
            return


# ---------------------------
# CLI
# ---------------------------

def cli():
    parser = argparse.ArgumentParser()
    parser.add_argument("--season", type=int, default=2025)
    args = parser.parse_args()

    _safe_mkdir(DATA_DIR)

    try:
        df = build_player_form(args.season)

        # Fallback sweep BEFORE strict validation
        before = df.copy()
        df = _apply_fallback_enrichers(df)
        try:
            filled = {}
            for c in ["route_rate","tgt_share","rush_share","yprr","ypc","ypa","rz_share"]:
                if c in df.columns:
                    was_na = before[c].isna() if c in before.columns else pd.Series(True, index=df.index)
                    now_ok = was_na & df[c].notna()
                    if now_ok.any():
                        filled[c] = int(now_ok.sum())
            if any(filled.values()):
                print("[make_player_form] Fallbacks filled:", filled)
        except Exception:
            pass

        _validate_required(df)

    except Exception as e:
        print(f"[make_player_form] ERROR: {e}", file=sys.stderr)
        empty = pd.DataFrame(columns=FINAL_COLS)
        empty.to_csv(OUTPATH, index=False)
        sys.exit(1)

    df.to_csv(OUTPATH, index=False)
    print(f"[make_player_form] Wrote {len(df)} rows → {OUTPATH}")

if __name__ == "__main__":
    with warnings.catch_warnings():
        warnings.simplefilter("ignore")
        cli()


def _enrich_team_and_opponent_from_props(df: pd.DataFrame) -> pd.DataFrame:
    import os, re
    path = os.path.join("outputs", "props_raw.csv")
    if not os.path.exists(path):
        return df
    try:
        pr = pd.read_csv(path)
    except Exception:
        return df
    pr.columns = [c.lower() for c in pr.columns]
    name_col = next((c for c in ["player","player_name","name"] if c in pr.columns), None)
    team_col = next((c for c in ["team","team_abbr","posteam"] if c in pr.columns), None)
    opp_col  = next((c for c in ["opponent","opp","opp_team","opp_abbr","defteam","defense_team"] if c in pr.columns), None)
    if not name_col:
        return df
    pr["player"] = _norm_name(pr[name_col].astype(str))
    if team_col:
        pr["team"] = pr[team_col].astype(str).str.upper().str.strip().map(_canon_team)
        pr.loc[~pr["team"].isin(VALID), "team"] = np.nan
    if opp_col:
        pr["opponent"] = pr[opp_col].astype(str).str.upper().str.strip().map(_canon_team)
        pr.loc[~pr["opponent"].isin(VALID), "opponent"] = np.nan
    out = df.copy()
    if "team" in pr.columns:
        out = out.merge(pr[["player","team","opponent"]].drop_duplicates(), on=["player","team"], how="left", suffixes=("","_pr1"))
        if "opponent_pr1" in out.columns:
            out["opponent"] = out["opponent"].combine_first(out.pop("opponent_pr1"))
        need_team = out["team"].isna() | (out["team"] == "")
        if need_team.any():
            fallback = pr[["player","team","opponent"]].dropna(how="all").drop_duplicates()
            out = out.merge(fallback, on="player", how="left", suffixes=("","_pr2"))
            if "team_pr2" in out.columns:
                out["team"] = out["team"].combine_first(out.pop("team_pr2"))
            if "opponent_pr2" in out.columns:
                out["opponent"] = out["opponent"].combine_first(out.pop("opponent_pr2"))
    else:
        if "opponent" in pr.columns:
            out = out.merge(pr[["player","opponent"]].drop_duplicates(), on="player", how="left", suffixes=("","_pr"))
            if "opponent_pr" in out.columns:
                out["opponent"] = out["opponent"].combine_first(out.pop("opponent_pr"))
    return out<|MERGE_RESOLUTION|>--- conflicted
+++ resolved
@@ -582,9 +582,7 @@
     
     off_col = "posteam" if "posteam" in pbp.columns else ("offense_team" if "offense_team" in pbp.columns else None)
     if off_col is None:
-<<<<<<< HEAD
         raise RuntimeError("No offense team column in PBP (posteam/offense_team).")
-=======
         if pbp.empty:
             return base
         else:
@@ -596,7 +594,6 @@
         pbp["opponent"] = np.nan
     else:
         pbp["opponent"] = pbp[opp_col].astype(str).str.upper().str.strip()
->>>>>>> aca79214
 
     # Determine opponent (defense) column
     opp_col = "defteam" if "defteam" in pbp.columns else ("defense_team" if "defense_team" in pbp.columns else None)
