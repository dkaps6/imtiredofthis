--- conflicted
+++ resolved
@@ -49,11 +49,8 @@
           if [ -f requirements.txt ]; then
             pip install -r requirements.txt
           fi
-<<<<<<< HEAD
           pip install requests nflreadpy nfl_data_py pandas pyyaml openpyxl
-=======
           # HTML parser dependencies are pinned in requirements.txt; no blanket upgrades here
->>>>>>> b7c964f9
 
       # ----- your other provider pulls (keep as-is) -----
       # Example:
@@ -75,7 +72,6 @@
         env:
           ODDS_API_KEY: ${{ secrets.ODDS_API_KEY }}
         run: python scripts/fetch_game_lines_oddsapi.py
-<<<<<<< HEAD
         continue-on-error: true
 
       # ---------------------------------------------------------------------
@@ -85,7 +81,6 @@
         run: |
           python -m pip install --upgrade pip
           pip install pandas pyyaml openpyxl requests nflreadpy nfl_data_py
-=======
         continue-on-error: true  # don’t fail the whole run if the API is down/rate-limited
 
       # ---------------------------------------------------------------------
@@ -96,7 +91,6 @@
         run: |
           python -m pip install --upgrade pip
           pip install pandas pyyaml
->>>>>>> b7c964f9
 
       - name: Ensure folders
         run: |
@@ -121,16 +115,12 @@
       - name: Merge opponents into player_form_consensus (fixes "ALL")
         run: |
           if [[ -f data/opponent_map_from_props.csv && -f data/player_form_consensus.csv ]]; then
-<<<<<<< HEAD
             python scripts/utils/merge_opponent_into_player_form.py
-=======
             python scripts/util/merge_opponent_into_player_form.py
->>>>>>> b7c964f9
           else
             echo "Skipping merge: missing data/opponent_map_from_props.csv or data/player_form_consensus.csv"
           fi
 
-<<<<<<< HEAD
       - name: Repo Audit (syntax/import/yaml/data schema)
         run: |
           set -o pipefail
@@ -141,7 +131,6 @@
             echo "[ERROR] audit produced no output. Check pandas/pyyaml/openpyxl install and scripts/utils/audit_repo.py path." > audit_report.txt
           fi
 
-=======
       - name: Build unified matchup features (optional)
         run: |
           if [[ -f model/features/build.py ]]; then
@@ -159,7 +148,6 @@
         run: |
           python scripts/util/audit_repo.py | tee audit_report.txt
 
->>>>>>> b7c964f9
       # ---------------------------------------------------------------------
       # --- ELITE MODEL: install + run + upload artifacts ---
       # ---------------------------------------------------------------------
@@ -184,10 +172,7 @@
             outputs/bet_slip_elite_green.csv
           if-no-files-found: warn
           retention-days: 7
-<<<<<<< HEAD
-=======
       # --- /ELITE MODEL ---
->>>>>>> b7c964f9
 
       - name: Run pipeline
         run: |
