# imtiredofthis Sharp Edge: Prop Intelligence System v3.0

Generated: 2025-10-09T19:28:16.314277Z

## What this is
A plug-and-play pipeline that:
1) Fetches NFL data with failovers (nflverse → ESPN → NFLGSIS → API-Sports → MSF)
2) Builds team & player feature tables
3) Fetches sportsbook props
4) Runs predictive models (MC/Bayes/Markov/ML with ABM adjustments)
5) Outputs edges + fair odds

## Entry points
- `run_model.py` — run everything end-to-end (local or CI)
- `fetch_all.py` — compatibility wrapper that only runs the provider chain
- `make_all.py` — compatibility wrapper that runs metrics + props + predictors

## Working dirs
- `data/`    — ingested + engineered tables
- `outputs/` — props + predictions
- `logs/`    — per-run audit trail

[README.md](https://github.com/user-attachments/files/22803928/README.md)

# NFL Props Model — Turn‑Key (Odds API + Free Features)

This repo is a **turn‑key pipeline** to pull NFL game lines & player props (including alternates) from **The Odds API**, build **external features** from free sources (nfl_data_py), price markets with your **ELITE model spec** (μ/σ + post‑mortem rules), and export tidy CSVs. It runs **locally** or on **GitHub Actions**.

> You provide one secret: `ODDS_API_KEY` (from https://the-odds-api.com/).  
> Optional: later add other sources (e.g., authenticated dashboards) by extending `scripts/*.py`.

---

## Quick Start (Local)

```bash
pip install -r requirements.txt
export ODDS_API_KEY=YOUR_KEY_HERE
python run_model.py --date today --season 2025 --write outputs
```

> **Heads-up:** `requirements.txt` now targets Python 3.12 by pinning
> `pandas==2.1.4`, `numpy==1.26.4`, `scipy==1.12.0`, `scikit-learn==1.4.2`,
<<<<<<< HEAD
> `statsmodels==0.14.2`, and `pyarrow==15.0.2`.
> Statsmodels 0.14.2 ships wheels built against `pandas<2.2`, so we pin
> pandas to 2.1.4. If you decide to upgrade pandas later, bump statsmodels
> at the same time to whatever release advertises compatibility with that
> pandas series.

> We removed `pandas-datareader` because its newest wheels currently depend on
> `pandas<2.0`; installing it alongside pandas 2.1.4 would bring back the same
> resolver error you saw in Actions. If you need `pandas-datareader`, install it
> in a separate environment or adjust the rest of the stack accordingly.
=======
> `pandas==2.2.2`, `numpy==1.26.4`, `scipy==1.12.0`, `scikit-learn==1.4.2`,
> `statsmodels==0.14.2`, and `pyarrow==15.0.2`.
> We removed `pandas-datareader` because its latest wheels cap
> `pandas<2.2`, which is exactly why the GitHub Actions run aborted during
> the **Install dependencies** step. If you later need `pandas-datareader`,
> install it in a separate environment or adjust the pandas version accordingly.

> The statsmodels wheels available today ship binaries that work with
> pandas 2.2.x, so CI now stays on the same pandas version that GitHub Actions
> preinstalls. If you bump pandas later, keep statsmodels at 0.14.2 or newer so
> the resolver can still locate compatible wheels.
> The statsmodels wheels available today still require `pandas<2.2`, so we
> deliberately pin pandas to 2.1.4 to keep dependency resolution green in CI.
> install it in a separate environment or downgrade pandas accordingly.
> `statsmodels==0.14.2`, `pyarrow==15.0.2`, and `pandas-datareader==0.10.0`.
> Statsmodels 0.14.2 advertises support through pandas 2.2, so the resolver
> stops complaining even when other steps request `pandas-datareader` during
> CI setup. If your
> `pandas==2.1.4`, `numpy==1.26.4`, `scipy==1.12.0`, `scikit-learn==1.4.2`,
> `pyarrow==15.0.2`, and explicitly requiring `statsmodels>=0.14.1`. Pandas 2.1.x
> keeps statsmodels happy (0.14.1 still caps support at `<2.2`). If your
> `pandas==2.2.2`, `numpy==1.26.4`, `scipy==1.12.0`, `scikit-learn==1.4.2`,
> `pyarrow==15.0.2`, and explicitly requiring `statsmodels>=0.14.1` so pandas 2.x
> resolves cleanly. If your
> `pandas==2.2.2`, `numpy==1.26.4`, `scipy==1.12.0`, `scikit-learn==1.4.2`, and
> explicitly requiring `statsmodels>=0.14.1` so pandas 2.x resolves cleanly. If your
> `pandas==2.2.2`, `numpy==1.26.4`, `scipy==1.12.0`, and `scikit-learn==1.4.2`. If your
> environment cached older wheels (especially on GitHub Actions), run
> `pip install --upgrade pip` first so compatible builds resolve cleanly.
>>>>>>> 52e98dc5
>
> We also install `nflreadpy` (plus its `polars` dependency) so the builders can pull the
> live 2025 nflverse feeds. Should `nflreadpy` be missing, the scripts fall back to
> `nfl_data_py` — ensure you have `nfl_data_py>=0.3.4` available so the shared
> `original_mlq` helper exists.
<<<<<<< HEAD
=======
> **Heads-up:** `requirements.txt` now installs `nflreadpy` (plus its `polars` dependency) so
> the builders can pull the live 2025 nflverse feeds. If your environment pinned an older
> dependency cache, run `pip install --upgrade pip` first so wheels for `polars` can be
> resolved correctly on GitHub Actions.
>
> **New requirement:** `nflreadpy` now expects `nfl_data_py` to expose the helper
> `original_mlq`. We pin `nfl_data_py>=0.3.4` in `requirements.txt`; if you maintain a
> custom environment make sure that upgrade lands, otherwise the builders will fall back to
> the older `nfl_data_py` interface and warn you in stderr.
>>>>>>> 52e98dc5

Artifacts:
- `outputs/game_lines.csv` — H2H / spreads / totals (normalized)
- `outputs/props_priced.csv` — Player props (with alternates), model μ/σ, blended probabilities, fair odds, **edge%**, **kelly** and **tier**.
[Uploading README.md…]()

### What to do next

1. **Prime the data folders.** Drop any external scouting or share tables into `data/`. The builders now auto-detect both the `*_form.csv` files *and* the raw `espn_*.csv`, `msf_*.csv`, `apisports_*.csv`, `gsis_*.csv`, and `pfr_*` exports that already ship in this repo.
2. **Build team context:** `python scripts/make_team_form.py --season 2025`
   *The builder reuses any cached `data/pbp_2025.csv` (or `external/nflverse_bundle/pbp_2025.csv`) before hitting nflverse. If 2025 PBP cannot be reached the script halts so you never blend in older seasons.*
3. **Build player usage:** `python scripts/make_player_form.py --season 2025`
   *Same guarantee: only 2025 play-by-play and participation are accepted. Older seasons trigger an explicit failure instead of a silent fallback.*
4. **Run the full engine (optional while debugging):** `python -m engine --season 2025 --debug`
   *The engine now enforces the same 2025-only constraint and surfaces a clear error when live pulls fail.*

After each builder runs you should see `data/team_form.csv`, `data/team_form_weekly.csv`, and `data/player_form.csv` populated. They’ll report the `source_season` column so you can verify which year powered the current projections.

---

## Inspecting run summaries

Every invocation of `python -m engine` now appends a compact JSON line to `logs/actions_summary.log` and writes a detailed copy to `logs/daily/run_<RUN_ID>.json`. Each record captures:

- which steps succeeded/failed (fetch, team/player builders, metrics join, pricing, predictors, export)
- the row/column counts for critical CSVs (team_form, player_form, metrics_ready, props_priced)
- the `source_season` recorded by the builders (should read 2025 once live data lands)
- run timing metadata (`run_id`, `started_at`, `duration_s`, etc.)

Use it on GitHub Actions to confirm a slate ran cleanly, or locally via:

```bash
tail -n 1 logs/actions_summary.log | jq
```

This surfaces the most recent run without downloading the full artifact bundle.

---

## What’s inside (modules)

- `scripts/odds_api.py` → pulls **game lines** and **player props** (event endpoint) from The Odds API.
- `scripts/features_external.py` → free features via **nfl_data_py**: schedules, IDs, weekly stats, injuries, depth, plus **rolling L4** team EPA/SR and player form.
- `scripts/id_map.py` → robust **player name → GSIS ID** resolver with a small cache file (`inputs/player_id_cache.csv`).  
- `scripts/model_core.py` → μ/σ scaffolding and the **post‑mortem rules** hooks (pressure, funnels, volatility widening, etc.).  
- `scripts/pricing.py` → **de‑vig**, probability/odds converters, **65/35 market blend**, **edge%**, **kelly**, **tiering**.  
- `scripts/correlations.py` → simple pairwise **SGP** correlations (placeholders you can tune).  
- `scripts/calibration.py` → **Brier/CRPS** scaffolding + μ shrinkage for next slate.  
- `engine.py` → orchestration: fetch → features → pricing → write CSVs.  
- `run_model.py` → small CLI wrapper.

> The μ calculation is intentionally modular: start with volume × efficiency; layer your rules (pressure, sacks, coverage, injuries, box counts, pace smoothing).

---

## GitHub Actions (Scheduled)

1. Add a repo Secret: **Settings ⇒ Secrets and variables ⇒ Actions ⇒ New repository secret**  
   - Name: `ODDS_API_KEY`  
   - Value: your API key.

2. Push repo. The workflow at `.github/workflows/full-slate.yml` can run manually or on schedule.  
   It uploads the **outputs/** folder as an artifact (`nfl-outputs`).

---

## Player name mapping (very important)

Sportsbook names can differ from official IDs. We ship a resolver that:
- Normalizes names, attempts a direct join to nfl_data_py IDs,
- Falls back to fuzzy-ish normalization,
- Persists the mapping in `inputs/player_id_cache.csv` so you only fix once.

If a player doesn’t map automatically, the row appears with `gsis_id` empty; you can **add a row** to the cache file with columns: `player_name_raw,gsis_id`. Re‑run and the mapping will fill.

---

## Extending μ and σ to your full spec

Open `scripts/model_core.py` and the “TODO” sections in `engine.py`:
- μ = **plays × team share × player share × efficiency**, then apply rules:  
  **pressure/sacks**, **coverage funnel (run/pass)**, **injury redistribution**, **box counts**, **pace smoothing**.  
- σ = market default × (1 ± volatility). Use widening when pressure mismatch or QB inconsistency flags appear.

---

## Legal & ToS

Use The Odds API per its terms and rate limits. For any other data source, ensure you have permission. This template is for **personal analytics** and research.

---

## License

MIT — do what you want, no warranty.<|MERGE_RESOLUTION|>--- conflicted
+++ resolved
@@ -41,7 +41,6 @@
 
 > **Heads-up:** `requirements.txt` now targets Python 3.12 by pinning
 > `pandas==2.1.4`, `numpy==1.26.4`, `scipy==1.12.0`, `scikit-learn==1.4.2`,
-<<<<<<< HEAD
 > `statsmodels==0.14.2`, and `pyarrow==15.0.2`.
 > Statsmodels 0.14.2 ships wheels built against `pandas<2.2`, so we pin
 > pandas to 2.1.4. If you decide to upgrade pandas later, bump statsmodels
@@ -52,7 +51,6 @@
 > `pandas<2.0`; installing it alongside pandas 2.1.4 would bring back the same
 > resolver error you saw in Actions. If you need `pandas-datareader`, install it
 > in a separate environment or adjust the rest of the stack accordingly.
-=======
 > `pandas==2.2.2`, `numpy==1.26.4`, `scipy==1.12.0`, `scikit-learn==1.4.2`,
 > `statsmodels==0.14.2`, and `pyarrow==15.0.2`.
 > We removed `pandas-datareader` because its latest wheels cap
@@ -82,14 +80,11 @@
 > `pandas==2.2.2`, `numpy==1.26.4`, `scipy==1.12.0`, and `scikit-learn==1.4.2`. If your
 > environment cached older wheels (especially on GitHub Actions), run
 > `pip install --upgrade pip` first so compatible builds resolve cleanly.
->>>>>>> 52e98dc5
 >
 > We also install `nflreadpy` (plus its `polars` dependency) so the builders can pull the
 > live 2025 nflverse feeds. Should `nflreadpy` be missing, the scripts fall back to
 > `nfl_data_py` — ensure you have `nfl_data_py>=0.3.4` available so the shared
 > `original_mlq` helper exists.
-<<<<<<< HEAD
-=======
 > **Heads-up:** `requirements.txt` now installs `nflreadpy` (plus its `polars` dependency) so
 > the builders can pull the live 2025 nflverse feeds. If your environment pinned an older
 > dependency cache, run `pip install --upgrade pip` first so wheels for `polars` can be
@@ -99,7 +94,6 @@
 > `original_mlq`. We pin `nfl_data_py>=0.3.4` in `requirements.txt`; if you maintain a
 > custom environment make sure that upgrade lands, otherwise the builders will fall back to
 > the older `nfl_data_py` interface and warn you in stderr.
->>>>>>> 52e98dc5
 
 Artifacts:
 - `outputs/game_lines.csv` — H2H / spreads / totals (normalized)
