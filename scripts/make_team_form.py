# scripts/make_team_form.py
"""
Build team-level context features for pricing & modeling.

Outputs: data/team_form.csv

Columns written (many with *_z standardized versions):
- team
- season
- games_played
- def_pass_epa
- def_rush_epa
- def_sack_rate
- pace_neutral              # seconds per snap in neutral situations
- proe                      # pass rate over expectation
- rz_rate                   # share of offensive plays run inside opp 20
- personnel_12_rate         # 12 personnel usage rate (offense)
- slot_rate                 # proxy from roles.csv (optional)
- ay_per_att                # air yards per pass attempt (offense)
- light_box_rate            # % snaps vs light boxes (if participation present)
- heavy_box_rate            # % snaps vs heavy boxes (if participation present)

Safe behavior:
- If a source is missing (e.g., participation or air yards), we write NaN and proceed.
- Z-scores only computed for columns that exist and have >= 8 non-null values.

Usage:
    python scripts/make_team_form.py --season 2025
"""

from __future__ import annotations

import argparse
import os
import sys
import warnings
from typing import List, Tuple

import pandas as pd
import numpy as np

# -----------------------------
# Imports: prefer nflreadpy
# -----------------------------
def _import_nflverse():
    try:
        import nflreadpy as nflv  # Python port maintained by nflverse
        return nflv, "nflreadpy"
    except ModuleNotFoundError:
        print(
            "[make_team_form] ⚠️ nflreadpy missing; falling back to nfl_data_py. "
            "Install nflreadpy to ensure 2025 data is available.",
            file=sys.stderr,
        )
    except Exception as exc:
        print(
            f"[make_team_form] ⚠️ nflreadpy import failed ({exc}); falling back to nfl_data_py.",
            file=sys.stderr,
        )
    try:
        # Fallback for some environments; limited and deprecated upstream
        import nfl_data_py as nflv  # type: ignore
        return nflv, "nfl_data_py"
    except Exception as e:
        raise RuntimeError(
            "Neither nflreadpy nor nfl_data_py is available. "
            "Please `pip install nflreadpy`."
        ) from e


NFLV, NFL_PKG = _import_nflverse()

DATA_DIR = "data"
OUTPATH = os.path.join(DATA_DIR, "team_form.csv")
_CACHE_DIRS = [
    DATA_DIR,
    os.path.join("external", "nflverse_bundle"),
]

# -----------------------------
# Helpers
# -----------------------------

def _safe_mkdir(p: str):
    if not os.path.exists(p):
        os.makedirs(p, exist_ok=True)


def _load_cached_csv(kind: str, season: int) -> Tuple[pd.DataFrame, str]:
    """Return a cached nflverse export if one exists on disk."""
    for base in _CACHE_DIRS:
        path = os.path.join(base, f"{kind}_{season}.csv")
        if not os.path.exists(path):
            continue
        try:
            df = pd.read_csv(path)
        except Exception:
            continue
        if df.empty:
            continue
        df.columns = [c.lower() for c in df.columns]
        return df, path
    return pd.DataFrame(), ""


def _validate_season(df: pd.DataFrame, season: int, label: str) -> None:
    """Ensure a dataframe only contains the requested ``season``."""
    if df.empty or "season" not in df.columns:
        return
    try:
        seasons = (
            pd.to_numeric(df["season"], errors="coerce")
            .dropna()
            .astype(int)
            .unique()
        )
    except Exception:
        return
    if len(seasons) == 0:
        return
    if any(int(s) != int(season) for s in seasons):
        raise RuntimeError(
            f"{label} spans seasons {sorted(map(int, seasons))}; expected {season}"
        )


def zscore(df: pd.DataFrame, cols: List[str]) -> pd.DataFrame:
    for c in cols:
        if c in df and df[c].notna().sum() >= 8:
            m = df[c].mean()
            s = df[c].std(ddof=0)
            if s and not np.isclose(s, 0):
                df[c + "_z"] = (df[c] - m) / s
            else:
                df[c + "_z"] = np.nan
    return df


def _neutral_mask(pbp: pd.DataFrame) -> pd.Series:
    """
    Neutral situation mask:
    - score differential between -7 and +7
    - win probability between 0.2 and 0.8 (if available)
    - quarter <= 3 (avoid 4Q two-minute drill skew)
    """
    m = pd.Series(True, index=pbp.index)
    if "score_differential" in pbp:
        m &= pbp["score_differential"].between(-7, 7)
    if "wp" in pbp:
        m &= pbp["wp"].between(0.2, 0.8)
    if "qtr" in pbp:
        m &= pbp["qtr"] <= 3
    return m


def safe_div(n, d):
    n = n.astype(float)
    d = d.astype(float)
    with np.errstate(divide="ignore", invalid="ignore"):
        out = np.where(d == 0, np.nan, n / d)
    return out


def _read_csv_safe(path: str) -> pd.DataFrame:
    if not os.path.exists(path): 
        return pd.DataFrame()
    try:
        df = pd.read_csv(path)
        df.columns = [c.lower() for c in df.columns]
        return df
    except Exception:
        return pd.DataFrame()

def _non_destructive_team_merge(base: pd.DataFrame, add: pd.DataFrame) -> pd.DataFrame:
    """
    Merge team-level enrichers without overwriting existing non-null values.
    Fills only the following columns when they are missing in `base`.
    """
    if add.empty or "team" not in add.columns:
        return base
    add = add.copy()
    add.columns = [c.lower() for c in add.columns]
    keep = [c for c in [
        "team","pace","proe","rz_rate","12p_rate","slot_rate","ay_per_att",
        "def_pass_epa","def_rush_epa","def_sack_rate","light_box_rate","heavy_box_rate"
    ] if c in add.columns]
    if not keep:
        return base
    add = add[keep].drop_duplicates()
    out = base.merge(add, on="team", how="left", suffixes=("","_ext"))
    for c in keep:
        if c == "team": 
            continue
        ext = f"{c}_ext"
        if ext in out.columns:
            out[c] = out[c].combine_first(out[ext])
            out.drop(columns=[ext], inplace=True)
    return out

# --- NEW: external enricher discovery + normalization -----------------------


def _team_enricher_paths() -> list[str]:
    """Return candidate CSV filenames that may contain team context enrichers."""
    return [
        "espn_team_form.csv",
        "espn_team.csv",
        "msf_team_form.csv",
        "msf_team.csv",
        "apisports_team_form.csv",
        "apisports_team.csv",
        "nflgsis_team_form.csv",
        "gsis_team.csv",
        "pfr_team_enrich.csv",
        "team.form.csv",
    ]


_TEAM_COLUMN_ALIASES = {
    "team_abbr": "team",
    "team_code": "team",
    "team_name": "team",
    "club": "team",
    "pace_seconds": "pace",
    "sec_per_play": "pace",
    "seconds_per_play": "pace",
    "pass_rate_over_expected": "proe",
    "proe_pct": "proe",
    "red_zone_rate": "rz_rate",
    "rz_pct": "rz_rate",
    "twelve_personnel_rate": "12p_rate",
    "personnel_12_pct": "12p_rate",
    "slot_usage_rate": "slot_rate",
    "slot_pct": "slot_rate",
    "air_yards_per_attempt": "ay_per_att",
    "ay_per_att_avg": "ay_per_att",
    "light_box_pct": "light_box_rate",
    "heavy_box_pct": "heavy_box_rate",
    "def_pass_epa_per_play": "def_pass_epa",
    "def_rush_epa_per_play": "def_rush_epa",
    "sack_rate": "def_sack_rate",
    "def_sack_pct": "def_sack_rate",
}


def _standardize_team_enricher(df: pd.DataFrame) -> pd.DataFrame:
    df = df.copy()
    df.columns = [c.lower() for c in df.columns]

    for src, dest in _TEAM_COLUMN_ALIASES.items():
        if src in df.columns and dest not in df.columns:
            df = df.rename(columns={src: dest})

    if "team" not in df.columns:
        for cand in ["team", "team_abbreviation", "abbr"]:
            if cand in df.columns:
                df["team"] = df[cand]
                break

    if "team" not in df.columns:
        return pd.DataFrame()

    df["team"] = df["team"].astype(str).str.upper().str.strip()

    keep = [
        c
        for c in [
            "team",
            "pace",
            "proe",
            "rz_rate",
            "12p_rate",
            "slot_rate",
            "ay_per_att",
            "def_pass_epa",
            "def_rush_epa",
            "def_sack_rate",
            "light_box_rate",
            "heavy_box_rate",
        ]
        if c in df.columns
    ]
    if not keep:
        return pd.DataFrame()
    return df[keep].drop_duplicates()

# --- ADD: helper to roll up weekly pace/proe (plays-weighted), non-destructive ---
def _rollup_weekly_pace_proe(df: pd.DataFrame) -> pd.DataFrame:
    try:
        tfw_path = os.path.join(DATA_DIR, "team_form_weekly.csv")
        if os.path.exists(tfw_path):
            tfw = pd.read_csv(tfw_path)
            tfw.columns = [c.lower() for c in tfw.columns]
            if {"team","plays_est","pace","proe"}.issubset(tfw.columns) and not tfw.empty:
                grp = tfw.groupby("team", dropna=False)
                pace_w = grp.apply(lambda g: np.average(g["pace"], weights=np.clip(g["plays_est"], 1, None))).rename("pace_season")
                proe_w = grp.apply(lambda g: np.average(g["proe"], weights=np.clip(g["plays_est"], 1, None))).rename("proe_season")
                roll = pd.concat([pace_w, proe_w], axis=1).reset_index()
                df = df.merge(roll, on="team", how="left")
                if "pace" in df.columns and "pace_season" in df.columns:
                    df["pace"] = df["pace"].where(df["pace"].notna(), df["pace_season"])
                if "proe" in df.columns and "proe_season" in df.columns:
                    df["proe"] = df["proe"].where(df["proe"].notna(), df["proe_season"])
                df.drop(columns=[c for c in ["pace_season","proe_season"] if c in df.columns], inplace=True)
    except Exception:
        pass
    return df
# --- END ADD ---

# -----------------------------
# Loaders (abstract across libs)
# -----------------------------

def load_pbp(season: int) -> pd.DataFrame:
    """
    Load regular-season PBP for given season.
    nflreadpy: NFLV.load_pbp(seasons=[season])
    nfl_data_py: nfl_data_py.import_pbp_data([season], downcast=True)
    """
    cached, source_path = _load_cached_csv("pbp", season)
    if not cached.empty:
        print(f"[make_team_form] ℹ️ Using cached pbp_{season}.csv from {source_path}")
        return cached

    if NFL_PKG == "nflreadpy":
        pbp = NFLV.load_pbp(seasons=[season], season_type="REG")
    else:
        try:
            pbp = NFLV.import_pbp_data([season], downcast=True, season_type="REG")  # type: ignore
        except TypeError:  # older nfl_data_py builds
            pbp = NFLV.import_pbp_data([season], downcast=True)  # type: ignore
    # Normalize column names we rely on
    pbp.columns = [c.lower() for c in pbp.columns]
    return pbp


def load_participation(season: int) -> pd.DataFrame:
    """
    Participation / personnel (optional). nflreadpy exposes load_participation()
    If not available, return empty DF.
    """
    cached, source_path = _load_cached_csv("participation", season)
    if not cached.empty:
        print(
            f"[make_team_form] ℹ️ Using cached participation_{season}.csv from {source_path}"
        )
        return cached
    try:
        if NFL_PKG == "nflreadpy":
            part = NFLV.load_participation(seasons=[season], season_type="REG")
        else:
            try:
                part = NFLV.import_participation([season])  # type: ignore[attr-defined]
            except Exception:
                return pd.DataFrame()
        part.columns = [c.lower() for c in part.columns]
        _validate_season(part, season, "participation cache")
        return part
    except Exception:
        return pd.DataFrame()


def _load_required_pbp(season: int) -> tuple[pd.DataFrame, int]:
    """Load play-by-play strictly for ``season`` or raise."""
    cached, cache_path = _load_cached_csv("pbp", season)
    if not cached.empty:
        _validate_season(cached, season, "cached pbp")
        print(
            f"[make_team_form] ℹ️ Loaded cached pbp_{season}.csv from {cache_path}"
        )
        return cached, season

    errors: list[str] = []
    try:
        pbp = load_pbp(season)
    except Exception as err:
        errors.append(f"{type(err).__name__}: {err}")
    else:
        if not pbp.empty:
            _validate_season(pbp, season, "pbp feed")
<<<<<<< HEAD
=======
        errors.append(str(err))
    else:
        if not pbp.empty:
>>>>>>> 053b8bff
            return pbp, season
        errors.append("empty dataframe")

    raise RuntimeError(
        "PBP unavailable for requested season. "
<<<<<<< HEAD
=======
def _load_pbp_with_fallback(
    season: int,
    *,
    allow_prior_seasons: bool,
    max_lookback: int = 5,
) -> tuple[pd.DataFrame, int]:
    """
    Attempt to load play-by-play data for ``season``. If unavailable (future season
    or network restriction), optionally fall back to the most recent prior season
    that returns data. Returns the dataframe and the season actually used.

    When ``allow_prior_seasons`` is False, the function will raise if it can only
    source data from seasons earlier than the requested one – ensuring we never
    silently populate 2025 projections with 2024 (or older) metrics.
def _load_pbp_with_fallback(season: int, max_lookback: int = 5) -> tuple[pd.DataFrame, int]:
    """
    Attempt to load play-by-play data for ``season``. If unavailable (future season
    or network restriction), fall back to the most recent prior season that returns
    data. Returns the dataframe and the season actually used.
    """
    errors: list[str] = []
    for offset in range(0, max_lookback + 1):
        candidate = season - offset
        if candidate < 2000:
            break
        try:
            pbp = load_pbp(candidate)
        except Exception as err:
            errors.append(f"season {candidate}: {err}")
            continue
        if not pbp.empty:
            if candidate == season:
                return pbp, candidate

            if allow_prior_seasons:
                print(
                    f"[make_team_form] ⚠️ No PBP for {season}; using {candidate} as fallback"
                )
                return pbp, candidate

            errors.append(
                f"season {candidate}: available but fallback disabled"
            )
            continue
            if candidate != season:
                print(
                    f"[make_team_form] ⚠️ No PBP for {season}; using {candidate} as fallback"
                )
            return pbp, candidate
        errors.append(f"season {candidate}: empty dataframe")
    raise RuntimeError(
        "PBP unavailable for requested season and fallbacks. "
>>>>>>> 053b8bff
        + "; ".join(errors) if errors else ""
    )


def load_schedules(season: int) -> pd.DataFrame:
    try:
        if NFL_PKG == "nflreadpy":
            sch = NFLV.load_schedules(seasons=[season])
        else:
            sch = NFLV.import_schedules([season])  # type: ignore
        sch.columns = [c.lower() for c in sch.columns]
        return sch
    except Exception:
        return pd.DataFrame()


# -----------------------------
# Feature builders
# -----------------------------

def compute_def_epa_and_sacks(pbp: pd.DataFrame) -> pd.DataFrame:
    """
    Defensive EPA splits and sack rate allowed by offense (defense perspective).
    We'll aggregate by defense team (defteam) when available, else by posteam/opponent mapping.
    """
    df = pbp.copy()
    # EPA columns
    if "epa" not in df:
        df["epa"] = np.nan

    # Identify pass vs rush
    is_pass = df.get("pass", pd.Series(False, index=df.index)).astype(bool)
    is_rush = df.get("rush", pd.Series(False, index=df.index)).astype(bool)

    # Defense team column differs by source; try both
    def_team_col = "defteam" if "defteam" in df else ("def_team" if "def_team" in df else None)
    off_team_col = "posteam" if "posteam" in df else ("offense_team" if "offense_team" in df else None)

    if def_team_col is None or off_team_col is None:
        # Best-effort: try to construct def team from matchup logic if missing
        # If we can't, gracefully return empty.
        g = pd.DataFrame()
        return g

    # Sacks: many data sets mark with sack == 1 (or qb_hit/sack columns)
    sack_flag = df.get("sack", pd.Series(0, index=df.index)).fillna(0).astype(int)
    dropbacks = df.get("qb_dropback", pd.Series(0, index=df.index)).fillna(0).astype(int)

    # Aggregate defensive splits
    grp = df.groupby(def_team_col, dropna=False)
    agg = pd.DataFrame({
        "def_pass_epa": grp.apply(lambda x: x.loc[is_pass.reindex(x.index, fill_value=False), "epa"].mean()),
        "def_rush_epa": grp.apply(lambda x: x.loc[is_rush.reindex(x.index, fill_value=False), "epa"].mean()),
        "def_sacks": grp[sack_flag.name].sum(),
        "opp_dropbacks": grp[dropbacks.name].sum(),
        "games_played": grp["game_id"].nunique() if "game_id" in df else grp.size()
    }).reset_index().rename(columns={def_team_col: "team"})

    agg["def_sack_rate"] = safe_div(agg["def_sacks"], agg["opp_dropbacks"])
    return agg


def compute_pace_and_proe(pbp: pd.DataFrame) -> pd.DataFrame:
    """
    Pace: seconds per snap in neutral situations (lower is faster).
    PROE: pass rate over expectation (needs xpass if present; otherwise heuristic).
    """
    df = pbp.copy()
    df.columns = [c.lower() for c in df.columns]

    # Seconds per play proxy: if 'game_seconds_remaining' + sequential plays exist,
    # fall back to plays per minute in neutral script.
    neutral = _neutral_mask(df)
    dfn = df.loc[neutral].copy()

    # Group by offense team (posteam)
    off_col = "posteam" if "posteam" in dfn else ("offense_team" if "offense_team" in dfn else None)
    if off_col is None:
        return pd.DataFrame()

    # Pace proxy: plays per minute → seconds per play
    dfn["_one"] = 1
    pace_grp = (
        dfn.groupby(off_col, dropna=False)["_one"]
        .sum()
        .rename("neutral_plays")
        .reset_index()
    )

    if {"game_seconds_remaining", "game_id"}.issubset(dfn.columns):
        sort_cols = [
            col
            for col in [off_col, "game_id", "qtr", "game_seconds_remaining", "play_id"]
            if col in dfn.columns
        ]
        ordered = dfn.sort_values(sort_cols, ignore_index=True)
        grp = ordered.groupby([off_col, "game_id"], dropna=False)[
            "game_seconds_remaining"
        ]
        # diff(-1) gives next - current; multiply by -1 to get positive elapsed seconds
        deltas = (grp.diff(-1) * -1).clip(lower=0)
        ordered["_sec_delta"] = deltas
        pace_seconds = (
            ordered.groupby(off_col, dropna=False)["_sec_delta"]
            .mean()
            .rename("pace_neutral")
            .reset_index()
        )
        pace_grp = pace_grp.merge(pace_seconds, on=off_col, how="left")
    else:
        pace_grp["pace_neutral"] = np.nan

    if "pace_neutral" in pace_grp.columns:
        pace_grp.loc[pace_grp["pace_neutral"].isna() & (pace_grp["neutral_plays"] > 0), "pace_neutral"] = 24.0

    pass_col = "pass" if "pass" in dfn.columns else None
    if pass_col is None:
        return pace_grp.rename(columns={off_col: "team"})[["team", "pace_neutral"]].assign(proe=np.nan)

    dfn["_is_pass"] = dfn[pass_col].astype(float)
    prate = (
        dfn.groupby(off_col, dropna=False)["_is_pass"]
        .mean()
        .rename("pass_rate")
    )

    if "xpass" in dfn.columns:
        xpass = dfn.groupby(off_col, dropna=False)["xpass"].mean()
        proe = prate - xpass
    elif "pass_probability" in dfn.columns:
        xp = dfn.groupby(off_col, dropna=False)["pass_probability"].mean()
        proe = prate - xp
    else:
        league_neutral_pass = prate.mean() if len(prate) else 0.55
        proe = prate - league_neutral_pass

    out = (
        pace_grp.merge(proe.rename("proe"), left_on=off_col, right_index=True, how="left")
        .rename(columns={off_col: "team"})
    )
    return out[["team", "pace_neutral", "proe"]]


def compute_red_zone_and_airyards(pbp: pd.DataFrame) -> pd.DataFrame:
    """
    RZ rate (offense): share of offensive plays inside opp 20.
    Air yards per attempt (offense).
    """
    df = pbp.copy()
    df.columns = [c.lower() for c in df.columns]

    # choose offense team column
    off_col = "posteam" if "posteam" in df.columns else ("offense_team" if "offense_team" in df.columns else None)
    if off_col is None:
        return pd.DataFrame()

    # --- Red-zone rate (snaps inside opp 20) ---
    rz = (
        df.assign(yardline_100=pd.to_numeric(df.get("yardline_100"), errors="coerce"))
          .assign(rz_flag=lambda x: (x["yardline_100"] <= 20).astype(int))
          .groupby(off_col, dropna=False)["rz_flag"].mean()
          .rename("rz_rate")
    )

    # --- Air yards per attempt (passing plays only) ---
    is_pass = df.get("pass", pd.Series(False, index=df.index)).astype(bool)
    pass_df = df.loc[is_pass].copy()
    ay_per_att = (
        pass_df.assign(air_yards=pd.to_numeric(pass_df.get("air_yards"), errors="coerce"))
               .groupby(off_col, dropna=False)["air_yards"]
               .mean()
               .rename("ay_per_att")
    )

    # --- Combine outputs ---
    out = (
        pd.concat([rz, ay_per_att], axis=1)
          .reset_index()
          .rename(columns={off_col: "team"})
    )
    return out

def compute_personnel_rates(pbp: pd.DataFrame, participation: pd.DataFrame) -> pd.DataFrame:
    """
    Personnel usage (12 personnel) and defensive box counts from participation if available.
    Also writes light/heavy box rates if 'box' or 'men_in_box' like fields exist.

    Note: nflverse participation schema can vary; we attempt a best-effort merge.
    """
    # 12 personnel from PBP (offense): personnel_offense like "11", "12", etc.
    df = pbp.copy()
    off_col = "posteam" if "posteam" in df else ("offense_team" if "offense_team" in df else None)
    if off_col is None:
        base = pd.DataFrame(columns=["team", "personnel_12_rate"])
    else:
        per = df.get("personnel_offense", pd.Series(np.nan, index=df.index)).astype(str).str.extract(r"(\d\d)").rename(columns={0: "personnel"})
        df = df.assign(_per=per["personnel"])
        grp = df.groupby(off_col, dropna=False)
        total = grp.size().rename("plays_total").astype(float)
        p12 = grp.apply(lambda x: (x["_per"] == "12").mean() if len(x) else np.nan).rename("personnel_12_rate")
        base = pd.concat([total, p12], axis=1).reset_index().rename(columns={off_col: "team"})
        base = base[["team", "personnel_12_rate"]]

    # Box counts from participation (optional)
    light = heavy = None
    if not participation.empty:
        p = participation.copy()
        # Try common box fields
        box_col = None
        for cand in ["box", "men_in_box", "in_box", "defenders_in_box"]:
            if cand in p.columns:
                box_col = cand
                break
        team_col = None
        for cand in ["offense_team", "posteam", "team"]:
            if cand in p.columns:
                team_col = cand
                break
        if box_col and team_col:
            p["_light"] = (p[box_col].astype(float) <= 6).astype(float)
            p["_heavy"] = (p[box_col].astype(float) >= 8).astype(float)
            g = p.groupby(team_col, dropna=False)
            light = g["_light"].mean().rename("light_box_rate")
            heavy = g["_heavy"].mean().rename("heavy_box_rate")

    out = base.copy()
    if light is not None:
        out = out.merge(light.reset_index().rename(columns={light.index.name or "index": "team"}), on="team", how="left")
    if heavy is not None:
        out = out.merge(heavy.reset_index().rename(columns={heavy.index.name or "index": "team"}), on="team", how="left")

    return out


def merge_slot_rate_from_roles(df: pd.DataFrame) -> pd.DataFrame:
    """
    Optional: derive a team-level slot rate proxy from roles.csv (player-level slot usage).
    roles.csv columns expected: player, team, role (SLOT, WR1, WR2, ...)
    We count % of WR routes tagged as SLOT to estimate team slot lean.
    """
    roles_path = os.path.join(DATA_DIR, "roles.csv")
    if not os.path.exists(roles_path):
        df["slot_rate"] = np.nan
        return df

    try:
        r = pd.read_csv(roles_path)
    except Exception:
        df["slot_rate"] = np.nan
        return df

    r.columns = [c.lower() for c in r.columns]
    if not {"team", "role"}.issubset(r.columns):
        df["slot_rate"] = np.nan
        return df

    # crude proxy: fraction of WR roles labeled SLOT among WR roles
    wr = r[r["role"].isin(["WR1", "WR2", "WR3", "SLOT", "slot", "Wr1", "Wr2", "Wr3"])].copy()
    wr["is_slot"] = wr["role"].astype(str).str.upper().eq("SLOT").astype(int)
    grp = wr.groupby("team", dropna=False)
    rate = (grp["is_slot"].sum() / grp.size()).rename("slot_rate").reset_index()
    out = df.merge(rate, on="team", how="left")
    return out


WEEKLY_COLUMNS = ["team", "week", "plays_est", "pace", "proe"]


def _empty_weekly_frame() -> pd.DataFrame:
    return pd.DataFrame(columns=WEEKLY_COLUMNS)


def _write_weekly_stub(path: str) -> None:
    _empty_weekly_frame().to_csv(path, index=False)


def _write_weekly_outputs(
    pbp: pd.DataFrame,
    source_season: int,
    requested_season: int,
    path: str,
) -> None:
    """Persist the team/week pace + PROE table or a schema-only placeholder."""

    if pbp.empty:
        _write_weekly_stub(path)
        return

    try:
        w = pbp.copy()

        # neutral-ish filter to avoid garbage-time skew
        if "down" in w.columns:
            w = w[w["down"].isin([1, 2])]
        if "wp" in w.columns:
            w = w[w["wp"].between(0.2, 0.8, inclusive="both")]

        team_col = "posteam" if "posteam" in w.columns else (
            "offense_team" if "offense_team" in w.columns else None
        )
        if team_col is None or "week" not in w.columns:
            _write_weekly_stub(path)
            return

        # plays per team-week
        plays = (
            w.groupby([team_col, "week"], dropna=False)["play_id"].size().rename("plays_est")
        )

        # pace proxy: seconds between snaps if available, else NaN
        if "game_seconds_remaining" in w.columns:
            w = w.sort_values([team_col, "game_id", "qtr", "play_id"])
            gsr_diff = (
                w.groupby([team_col, "game_id"])["game_seconds_remaining"].diff(-1).abs()
            )
            w["gsr_diff"] = gsr_diff
            pace = (
                w.groupby([team_col, "week"], dropna=False)["gsr_diff"].mean().rename("pace")
            )
        else:
            pace = plays * 0 + np.nan

        # PROE: pass rate minus league weekly pass rate
        if "play_type" in w.columns:
            is_pass = w["play_type"].isin(["pass", "no_play"])
        else:
            is_pass = pd.Series(False, index=w.index)

        if len(is_pass) > 0:
            pass_frame = pd.DataFrame({
                "is_pass": is_pass,
                "team": w[team_col].values,
                "week": w["week"].values,
            })
            grouped = (
                pass_frame.groupby(["team", "week"], dropna=False)["is_pass"]
                .mean()
                .rename("pass_rate")
            )
            league = (
                pass_frame.groupby("week", dropna=False)["is_pass"]
                .mean()
                .rename("lg_pass_rate_week")
            )
            wk = pd.concat([plays, pace, grouped], axis=1).reset_index().rename(
                columns={team_col: "team"}
            )
            wk = wk.merge(league.reset_index(), on="week", how="left")
            wk["proe"] = wk["pass_rate"] - wk["lg_pass_rate_week"]
        else:
            wk = pd.concat([plays, pace], axis=1).reset_index().rename(
                columns={team_col: "team"}
            )
            wk["proe"] = np.nan

        wk_out = wk[["team", "week", "plays_est", "pace", "proe"]].copy()
        if source_season != requested_season:
            wk_out["source_season"] = source_season

        wk_out.to_csv(path, index=False)
    except Exception:
        _write_weekly_stub(path)


# -----------------------------
# Main builder
# -----------------------------

def build_team_form(season: int) -> tuple[pd.DataFrame, pd.DataFrame, int]:
    """Return team-form dataframe, the PBP used, and the source season."""
<<<<<<< HEAD
    print(f"[make_team_form] Loading PBP for {season} via {NFL_PKG} ...")
    pbp, source_season = _load_required_pbp(season)
=======
    print(f"[make_team_form] Loading PBP for {season} via {NFL_PKG} ...")
    pbp, source_season = _load_required_pbp(season)
    print(f"[make_team_form] Loading PBP for {season} via {NFL_PKG} ...")
    pbp, source_season = _load_required_pbp(season)
    print(f"[make_team_form] Loading PBP for {season} via {NFL_PKG} ...")
    pbp, source_season = _load_required_pbp(season)
    print(f"[make_team_form] Loading PBP for {season} via {NFL_PKG} ...")
    pbp, source_season = _load_required_pbp(season)
def build_team_form(season: int, *, allow_fallback: bool) -> tuple[pd.DataFrame, pd.DataFrame, int]:
    """Return team-form dataframe, the PBP used, and the source season."""
    print(f"[make_team_form] Loading PBP for {season} via {NFL_PKG} ...")
    pbp, source_season = _load_pbp_with_fallback(
        season, allow_prior_seasons=allow_fallback
    )
def build_team_form(season: int) -> tuple[pd.DataFrame, pd.DataFrame, int]:
    """Return team-form dataframe, the PBP used, and the source season."""
    print(f"[make_team_form] Loading PBP for {season} via {NFL_PKG} ...")
    pbp, source_season = _load_pbp_with_fallback(season)
>>>>>>> 053b8bff
    if pbp.empty:
        raise RuntimeError("PBP is empty; cannot compute team form.")

    print("[make_team_form] Computing defensive EPA & sack rate ...")
    def_tbl = compute_def_epa_and_sacks(pbp)

    print("[make_team_form] Computing pace & PROE ...")
    pace_tbl = compute_pace_and_proe(pbp)

    print("[make_team_form] Computing RZ rate & air yards per att ...")
    rz_ay_tbl = compute_red_zone_and_airyards(pbp)

    print("[make_team_form] Loading participation/personnel (optional) ...")
    part = load_participation(source_season)
    pers_tbl = compute_personnel_rates(pbp, part)

    print("[make_team_form] Merging components ...")
    out = (
        def_tbl
        .merge(pace_tbl, on="team", how="left")
        .merge(rz_ay_tbl, on="team", how="left")
        .merge(pers_tbl, on="team", how="left")
    )

    # add slot rate proxy from roles.csv if present
    out = merge_slot_rate_from_roles(out)

    # attach season and enforce dtypes
    out["season"] = int(season)
    out["source_season"] = int(source_season)

    # Z-score useful continuous features
    z_cols = [
        "def_pass_epa",
        "def_rush_epa",
        "def_sack_rate",
        "pace_neutral",
        "proe",
        "rz_rate",
        "personnel_12_rate",
        "slot_rate",
        "ay_per_att",
        "light_box_rate",
        "heavy_box_rate",
    ]
    out = zscore(out, z_cols)

    # rename to match your existing naming expectations where helpful
    out = out.rename(columns={
        "pace_neutral": "pace",
        "personnel_12_rate": "12p_rate"
    })

    # Sort and reset
    cols_first = ["team", "season", "source_season", "games_played",
                  "def_pass_epa", "def_rush_epa", "def_sack_rate",
                  "pace", "proe", "rz_rate", "12p_rate", "slot_rate", "ay_per_att",
                  "light_box_rate", "heavy_box_rate"]
    # preserve if missing
    ordered = [c for c in cols_first if c in out.columns] + [c for c in out.columns if c not in cols_first]
    out = out[ordered].sort_values(["team"]).reset_index(drop=True)

    return out, pbp, source_season


def main():
    parser = argparse.ArgumentParser()
    parser.add_argument("--season", type=int, default=2025)
    parser.add_argument(
        "--allow-fallback",
        action="store_true",
        help="Permit using prior seasons when the requested season is unavailable",
    )
    args = parser.parse_args()

    _safe_mkdir(DATA_DIR)

    success = True
    pbp_used = pd.DataFrame()
    source_season = args.season

    try:
        df, pbp_used, source_season = build_team_form(
            args.season
        )
<<<<<<< HEAD
=======
            args.season, allow_fallback=args.allow_fallback
        )
        df, pbp_used, source_season = build_team_form(args.season)
        if source_season != args.season:
            print(
                f"[make_team_form] ℹ️ Using {source_season} metrics as proxy for {args.season}"
            )
>>>>>>> 053b8bff

        # --- ADD: plays-weighted season roll-up of weekly pace/proe (non-destructive) ---
        df = _rollup_weekly_pace_proe(df)
        # --- END ADD ---

        # --- Weekly writer (persist results or an empty schema) ---
        weekly_path = os.path.join(DATA_DIR, "team_form_weekly.csv")
        _write_weekly_outputs(pbp_used, source_season, args.season, weekly_path)
<<<<<<< HEAD
=======
        # --- Weekly writer (your original logic, kept verbatim) ---
        try:
            pbp = pbp_used.copy()
            if not pbp.empty:
                w = pbp.copy()
                # neutral-ish filter to avoid garbage-time skew
                if 'down' in w.columns:
                    w = w[w['down'].isin([1, 2])]
                if 'wp' in w.columns:
                    w = w[w['wp'].between(0.2, 0.8, inclusive='both')]

                # offense team column available in pbp
                team_col = 'posteam' if 'posteam' in w.columns else ('offense_team' if 'offense_team' in w.columns else None)
                if team_col is not None and 'week' in w.columns:
                    # plays per team-week
                    plays = w.groupby([team_col, 'week'], dropna=False)['play_id'].size().rename('plays_est')

                    # pace proxy: seconds between snaps if available, else NaN
                    if 'game_seconds_remaining' in w.columns:
                        w = w.sort_values([team_col, 'game_id', 'qtr', 'play_id'])
                        w['gsr_diff'] = w.groupby([team_col, 'game_id'])['game_seconds_remaining'].diff(-1).abs()
                        pace = w.groupby([team_col, 'week'])['gsr_diff'].mean().rename('pace')
                    else:
                        pace = plays * 0 + np.nan

                    # PROE: pass rate minus league weekly pass rate
                    is_pass = w['play_type'].isin(['pass', 'no_play']) if 'play_type' in w.columns else pd.Series(False, index=w.index)
                    if len(is_pass) > 0:
                        pr = is_pass.groupby([w[team_col], w['week']]).mean().rename('pass_rate')
                        lg = is_pass.groupby(w['week']).mean().rename('lg_pass_rate_week')
                        wk = pd.concat([plays, pace, pr], axis=1).reset_index().rename(columns={team_col: 'team'})
                        wk = wk.merge(lg.reset_index(), on='week', how='left')
                        wk['proe'] = wk['pass_rate'] - wk['lg_pass_rate_week']
                    else:
                        wk = pd.concat([plays, pace], axis=1).reset_index().rename(columns={team_col: 'team'})
                        wk['proe'] = np.nan

                    wk_out = wk[['team', 'week', 'plays_est', 'pace', 'proe']].copy()
                    if source_season != args.season:
                        wk_out['source_season'] = source_season
                    wk_out.to_csv(os.path.join(DATA_DIR, 'team_form_weekly.csv'), index=False)
                else:
                    # schema-only so downstream won’t crash if weekly isn’t computable
                    pd.DataFrame(columns=['team', 'week', 'plays_est', 'pace', 'proe']).to_csv(os.path.join(DATA_DIR, 'team_form_weekly.csv'), index=False)
            else:
                pd.DataFrame(columns=['team', 'week', 'plays_est', 'pace', 'proe']).to_csv(os.path.join(DATA_DIR, 'team_form_weekly.csv'), index=False)
        except Exception:
            # never fail the run on weekly export
            try:
                pd.DataFrame(columns=['team', 'week', 'plays_est', 'pace', 'proe']).to_csv(os.path.join(DATA_DIR, 'team_form_weekly.csv'), index=False)
            except Exception:
                pass
>>>>>>> 053b8bff
        # --- END Weekly writer ---

    except Exception as e:
        print(f"[make_team_form] ERROR: {e}", file=sys.stderr)
        success = False
        df = pd.DataFrame(columns=[
            "team","season","source_season","games_played","def_pass_epa","def_rush_epa","def_sack_rate",
            "pace","proe","rz_rate","12p_rate","slot_rate","ay_per_att",
            "light_box_rate","heavy_box_rate"
        ])
        pbp_used = pd.DataFrame()
        source_season = args.season
        _write_weekly_outputs(pd.DataFrame(), args.season, args.season, os.path.join(DATA_DIR, "team_form_weekly.csv"))
<<<<<<< HEAD
=======
        try:
            pd.DataFrame(columns=['team', 'week', 'plays_est', 'pace', 'proe']).to_csv(os.path.join(DATA_DIR, 'team_form_weekly.csv'), index=False)
        except Exception:
            pass
>>>>>>> 053b8bff

    # --- ADDED: optional external enrichers; fill only missing values ---
    try:
        for fn in _team_enricher_paths():
            ext = _read_csv_safe(os.path.join(DATA_DIR, fn))
            if ext.empty:
                continue
            norm = _standardize_team_enricher(ext)
            if norm.empty:
                continue
            df = _non_destructive_team_merge(df, norm)
    except Exception:
        # enrichment is optional; never crash
        pass
    # --- END ADDED ---

    if not success:
        print("[make_team_form] ⚠️ Wrote placeholder team_form.csv (no PBP available)")

    df.to_csv(OUTPATH, index=False)
    print(f"[make_team_form] Wrote {len(df)} rows → {OUTPATH}")


if __name__ == "__main__":
    # Silence noisy pandas warnings in CI
    with warnings.catch_warnings():
        warnings.simplefilter("ignore")
        main()<|MERGE_RESOLUTION|>--- conflicted
+++ resolved
@@ -378,19 +378,14 @@
     else:
         if not pbp.empty:
             _validate_season(pbp, season, "pbp feed")
-<<<<<<< HEAD
-=======
         errors.append(str(err))
     else:
         if not pbp.empty:
->>>>>>> 053b8bff
             return pbp, season
         errors.append("empty dataframe")
 
     raise RuntimeError(
         "PBP unavailable for requested season. "
-<<<<<<< HEAD
-=======
 def _load_pbp_with_fallback(
     season: int,
     *,
@@ -443,7 +438,6 @@
         errors.append(f"season {candidate}: empty dataframe")
     raise RuntimeError(
         "PBP unavailable for requested season and fallbacks. "
->>>>>>> 053b8bff
         + "; ".join(errors) if errors else ""
     )
 
@@ -814,10 +808,8 @@
 
 def build_team_form(season: int) -> tuple[pd.DataFrame, pd.DataFrame, int]:
     """Return team-form dataframe, the PBP used, and the source season."""
-<<<<<<< HEAD
     print(f"[make_team_form] Loading PBP for {season} via {NFL_PKG} ...")
     pbp, source_season = _load_required_pbp(season)
-=======
     print(f"[make_team_form] Loading PBP for {season} via {NFL_PKG} ...")
     pbp, source_season = _load_required_pbp(season)
     print(f"[make_team_form] Loading PBP for {season} via {NFL_PKG} ...")
@@ -836,7 +828,6 @@
     """Return team-form dataframe, the PBP used, and the source season."""
     print(f"[make_team_form] Loading PBP for {season} via {NFL_PKG} ...")
     pbp, source_season = _load_pbp_with_fallback(season)
->>>>>>> 053b8bff
     if pbp.empty:
         raise RuntimeError("PBP is empty; cannot compute team form.")
 
@@ -922,8 +913,6 @@
         df, pbp_used, source_season = build_team_form(
             args.season
         )
-<<<<<<< HEAD
-=======
             args.season, allow_fallback=args.allow_fallback
         )
         df, pbp_used, source_season = build_team_form(args.season)
@@ -931,7 +920,6 @@
             print(
                 f"[make_team_form] ℹ️ Using {source_season} metrics as proxy for {args.season}"
             )
->>>>>>> 053b8bff
 
         # --- ADD: plays-weighted season roll-up of weekly pace/proe (non-destructive) ---
         df = _rollup_weekly_pace_proe(df)
@@ -940,8 +928,6 @@
         # --- Weekly writer (persist results or an empty schema) ---
         weekly_path = os.path.join(DATA_DIR, "team_form_weekly.csv")
         _write_weekly_outputs(pbp_used, source_season, args.season, weekly_path)
-<<<<<<< HEAD
-=======
         # --- Weekly writer (your original logic, kept verbatim) ---
         try:
             pbp = pbp_used.copy()
@@ -994,7 +980,6 @@
                 pd.DataFrame(columns=['team', 'week', 'plays_est', 'pace', 'proe']).to_csv(os.path.join(DATA_DIR, 'team_form_weekly.csv'), index=False)
             except Exception:
                 pass
->>>>>>> 053b8bff
         # --- END Weekly writer ---
 
     except Exception as e:
@@ -1008,13 +993,10 @@
         pbp_used = pd.DataFrame()
         source_season = args.season
         _write_weekly_outputs(pd.DataFrame(), args.season, args.season, os.path.join(DATA_DIR, "team_form_weekly.csv"))
-<<<<<<< HEAD
-=======
         try:
             pd.DataFrame(columns=['team', 'week', 'plays_est', 'pace', 'proe']).to_csv(os.path.join(DATA_DIR, 'team_form_weekly.csv'), index=False)
         except Exception:
             pass
->>>>>>> 053b8bff
 
     # --- ADDED: optional external enrichers; fill only missing values ---
     try:
