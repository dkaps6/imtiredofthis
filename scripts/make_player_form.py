# scripts/make_player_form.py
"""
Create player_form.csv: per-player usage & efficiency metrics.

Inputs:
- Play-by-play via nflreadpy (preferred) or nfl_data_py (fallback)
- Optional enrichers (ESPN, MySportsFeeds, API-Sports, NFLGSIS)
Output:
- data/player_form.csv
"""

from __future__ import annotations
import argparse, os, sys, warnings
import pandas as pd, numpy as np
from typing import Tuple

def _import_nflverse():
    try:
        import nflreadpy as nflv
        return nflv, "nflreadpy"
    except ModuleNotFoundError:
        print(
            "[make_player_form] ⚠️ nflreadpy missing; falling back to nfl_data_py. "
            "Install nflreadpy so the 2025 feeds remain available.",
            file=sys.stderr,
        )
    except ImportError as exc:
        if "original_mlq" in str(exc):
            print(
                "[make_player_form] ⚠️ nflreadpy requires nfl_data_py>=0.3.4 (missing `original_mlq`). "
                "Upgrade nfl_data_py to keep using the nflreadpy mirror. Falling back to nfl_data_py.",
                file=sys.stderr,
            )
        else:
            print(
                f"[make_player_form] ⚠️ nflreadpy import failed ({exc}); falling back to nfl_data_py.",
                file=sys.stderr,
            )
    except Exception as exc:
        print(
            f"[make_player_form] ⚠️ nflreadpy import failed ({exc}); falling back to nfl_data_py.",
            file=sys.stderr,
        )
    import nfl_data_py as nflv  # fallback
    return nflv, "nfl_data_py"

NFLV, NFLPKG = _import_nflverse()
DATA_DIR = "data"
OUTPATH = os.path.join(DATA_DIR, "player_form.csv")
_CACHE_DIRS = [
    DATA_DIR,
    os.path.join("external", "nflverse_bundle"),
]

def _safe_mkdir(p: str):
    os.makedirs(p, exist_ok=True)

def safe_div(n, d):
    n = n.astype(float); d = d.astype(float)
    with np.errstate(divide="ignore", invalid="ignore"):
        return np.where(d == 0, np.nan, n / d)

def _load_cached_csv(kind: str, season: int) -> Tuple[pd.DataFrame, str]:
    for base in _CACHE_DIRS:
        path = os.path.join(base, f"{kind}_{season}.csv")
        if not os.path.exists(path):
            continue
        try:
            df = pd.read_csv(path)
        except Exception:
            continue
        if df.empty:
            continue
        df.columns = [c.lower() for c in df.columns]
        return df, path
    return pd.DataFrame(), ""


def _validate_season(df: pd.DataFrame, season: int, label: str) -> None:
    if df.empty or "season" not in df.columns:
        return
    try:
        seasons = (
            pd.to_numeric(df["season"], errors="coerce")
            .dropna()
            .astype(int)
            .unique()
        )
    except Exception:
        return
    if len(seasons) == 0:
        return
    if any(int(s) != int(season) for s in seasons):
        raise RuntimeError(
            f"{label} spans seasons {sorted(map(int, seasons))}; expected {season}"
        )


def load_pbp(season:int)->pd.DataFrame:
    cached, source_path = _load_cached_csv("pbp", season)
    if not cached.empty:
        _validate_season(cached, season, "cached pbp")
<<<<<<< HEAD
=======
def load_pbp(season:int)->pd.DataFrame:
    cached, source_path = _load_cached_csv("pbp", season)
    if not cached.empty:
        _validate_season(cached, season, "cached pbp")
def load_pbp(season:int)->pd.DataFrame:
    cached, source_path = _load_cached_csv("pbp", season)
    if not cached.empty:
        _validate_season(cached, season, "cached pbp")
def load_pbp(season:int)->pd.DataFrame:
    cached, source_path = _load_cached_csv("pbp", season)
    if not cached.empty:
>>>>>>> 7dcd843a
        print(f"[make_player_form] ℹ️ Using cached pbp_{season}.csv from {source_path}")
        return cached
    if NFLPKG=="nflreadpy":
        df = NFLV.load_pbp(seasons=[season], season_type="REG")
    else:
        try:
            df = NFLV.import_pbp_data([season], downcast=True, season_type="REG")
        except TypeError:
            df = NFLV.import_pbp_data([season], downcast=True)
    df.columns = [c.lower() for c in df.columns]
    return df


def _load_required_pbp(season: int) -> tuple[pd.DataFrame, int]:
    """Load play-by-play strictly for ``season`` or raise."""
    cached, cache_path = _load_cached_csv("pbp", season)
    if not cached.empty:
        _validate_season(cached, season, "cached pbp")
        print(
            f"[make_player_form] ℹ️ Loaded cached pbp_{season}.csv from {cache_path}"
        )
        return cached, season

    errors: list[str] = []
    try:
        df = load_pbp(season)
    except Exception as err:
        errors.append(f"{type(err).__name__}: {err}")
    else:
        if not df.empty:
            _validate_season(df, season, "pbp feed")
<<<<<<< HEAD
=======
        errors.append(str(err))
    else:
        if not df.empty:
>>>>>>> 7dcd843a
            return df, season
        errors.append("empty dataframe")

    raise RuntimeError(
        "PBP unavailable for requested season. "
<<<<<<< HEAD
=======
def _load_pbp_with_fallback(
    season: int,
    *,
    allow_prior_seasons: bool,
    max_lookback: int = 5,
) -> tuple[pd.DataFrame, int]:
    """
    Return the first available season ≤ ``season`` with play-by-play data.

    When ``allow_prior_seasons`` is False we will raise instead of silently
    substituting older data; this keeps 2025 runs from drifting to 2024 metrics
    when live pulls fail.
    """
def _load_pbp_with_fallback(season: int, max_lookback: int = 5) -> tuple[pd.DataFrame, int]:
    """Return the first available season ≤ ``season`` with play-by-play data."""
    errors: list[str] = []
    for offset in range(0, max_lookback + 1):
        candidate = season - offset
        if candidate < 2000:
            break
        try:
            df = load_pbp(candidate)
        except Exception as err:
            errors.append(f"season {candidate}: {err}")
            continue
        if not df.empty:
            if candidate == season:
                return df, candidate

            if allow_prior_seasons:
                print(
                    f"[make_player_form] ⚠️ No PBP for {season}; using {candidate} instead"
                )
                return df, candidate

            errors.append(
                f"season {candidate}: available but fallback disabled"
            )
            continue
            if candidate != season:
                print(f"[make_player_form] ⚠️ No PBP for {season}; using {candidate} instead")
            return df, candidate
        errors.append(f"season {candidate}: empty dataframe")
    raise RuntimeError(
        "PBP unavailable for requested season and fallbacks. "
>>>>>>> 7dcd843a
        + "; ".join(errors) if errors else ""
    )

def load_participation(season:int)->pd.DataFrame:
    cached, source_path = _load_cached_csv("participation", season)
    if not cached.empty:
        _validate_season(cached, season, "participation cache")
        print(
            f"[make_player_form] ℹ️ Using cached participation_{season}.csv from {source_path}"
        )
        return cached
    try:
        if NFLPKG=="nflreadpy":
            p = NFLV.load_participation(seasons=[season], season_type="REG")
        else:
            try:
                p = NFLV.import_participation([season])  # type: ignore[attr-defined]
            except Exception:
                return pd.DataFrame()
        p.columns = [c.lower() for c in p.columns]
        _validate_season(p, season, "participation feed")
        return p
    except Exception:
        return pd.DataFrame()

def _first_present(df: pd.DataFrame, candidates: list[str]) -> str | None:
    for c in candidates:
        if c in df.columns:
            return c
    return None

def compute_player_usage(pbp: pd.DataFrame) -> pd.DataFrame:
    """Compute target/rush shares, RZ shares, and simple efficiency."""
    df = pbp.copy()
    df.columns = [c.lower() for c in df.columns]

    # require an offense team column
    off_col = "posteam" if "posteam" in df else ("offense_team" if "offense_team" in df else None)
    if off_col is None:
        return pd.DataFrame()

    # col variants we see in mirrors
    rec_name_col = _first_present(df, ["receiver_player_name", "receiver", "receiver_name"])
    rush_name_col = _first_present(df, ["rusher_player_name", "rusher", "rusher_name"])
    if rec_name_col is None and rush_name_col is None:
        # nothing to aggregate
        return pd.DataFrame()

    is_pass = df.get("pass", pd.Series(False, index=df.index)).astype(bool)
    is_rush = df.get("rush", pd.Series(False, index=df.index)).astype(bool)

    # Receiving: targets, RZ targets, YPT
    rec = pd.DataFrame()
    if rec_name_col is not None:
        rec = df.loc[is_pass & df[rec_name_col].notna(),
                     [off_col, rec_name_col, "yardline_100", "yards_gained"]].copy()
        rec["is_rz"] = pd.to_numeric(rec["yardline_100"], errors="coerce") <= 20
        tgt = rec.groupby([off_col, rec_name_col]).size().rename("targets")
        rz_tgt = rec.loc[rec["is_rz"]].groupby([off_col, rec_name_col]).size().rename("rz_targets")
        ypt = rec.groupby([off_col, rec_name_col])["yards_gained"].mean().rename("ypt")
        rec_tbl = pd.concat([tgt, rz_tgt, ypt], axis=1).reset_index().rename(
            columns={off_col:"team", rec_name_col:"player"}
        )
    else:
        rec_tbl = pd.DataFrame(columns=["team","player","targets","rz_targets","ypt"])

    # Rushing: attempts, RZ carries, YPC
    rush = pd.DataFrame()
    if rush_name_col is not None:
        rush = df.loc[is_rush & df[rush_name_col].notna(),
                      [off_col, rush_name_col, "yardline_100", "yards_gained"]].copy()
        rush["is_rz"] = pd.to_numeric(rush["yardline_100"], errors="coerce") <= 20
        att = rush.groupby([off_col, rush_name_col]).size().rename("rush_att")
        rz_carry = rush.loc[rush["is_rz"]].groupby([off_col, rush_name_col]).size().rename("rz_carries")
        ypc = rush.groupby([off_col, rush_name_col])["yards_gained"].mean().rename("ypc")
        rush_tbl = pd.concat([att, rz_carry, ypc], axis=1).reset_index().rename(
            columns={off_col:"team", rush_name_col:"player"}
        )
    else:
        rush_tbl = pd.DataFrame(columns=["team","player","rush_att","rz_carries","ypc"])

    # combine
    if rec_tbl.empty and rush_tbl.empty:
        return pd.DataFrame()

    if "rush_att" not in rec_tbl: rec_tbl["rush_att"] = 0
    if "targets" not in rush_tbl: rush_tbl["targets"] = 0
    base = pd.concat([rec_tbl, rush_tbl], axis=0, ignore_index=True)
    base = base.groupby(["team","player"], dropna=False).sum().reset_index()

    # shares (team denominators)
    base["target_share"]   = safe_div(base["targets"],   base.groupby("team")["targets"].transform("sum").fillna(0))
    base["rush_share"]     = safe_div(base["rush_att"],  base.groupby("team")["rush_att"].transform("sum").fillna(0))
    base["rz_tgt_share"]   = safe_div(base["rz_targets"],base.groupby("team")["rz_targets"].transform("sum").fillna(0))
    base["rz_carry_share"] = safe_div(base["rz_carries"],base.groupby("team")["rz_carries"].transform("sum").fillna(0))

    # simple efficiency
    base["yprr_proxy"] = np.where(base["targets"] > 0, base.get("ypt", np.nan), np.nan)
    base["route_rate"] = np.nan  # to be enriched later
    return base

def enrich_with_participation(base: pd.DataFrame, part: pd.DataFrame) -> pd.DataFrame:
    """Add route_rate from participation if available."""
    if part.empty:
        return base
    p = part.copy()
    p.columns = [c.lower() for c in p.columns]
    team_col = "offense_team" if "offense_team" in p.columns else ("posteam" if "posteam" in p.columns else None)
    if team_col is None or "player" not in p.columns:
        return base
    if "routes_run" in p.columns and "plays" in p.columns:
        rr = (
            p.groupby([team_col, "player"])
             .apply(lambda x: safe_div(x["routes_run"].sum(), x["plays"].sum()))
             .rename("route_rate")
             .reset_index()
             .rename(columns={team_col: "team"})
        )
        base = base.merge(rr, on=["team","player"], how="left", suffixes=("","_part"))
        base["route_rate"] = base["route_rate"].combine_first(base.get("route_rate_part"))
        if "route_rate_part" in base.columns:
            base.drop(columns=["route_rate_part"], inplace=True)
    return base

def _player_enricher_paths() -> list[str]:
    """Return candidate CSV filenames that may contain player usage enrichments."""
    return [
        "espn_player_form.csv",
        "espn_player.csv",
        "msf_player_form.csv",
        "msf_player.csv",
        "apisports_player_form.csv",
        "apisports_player.csv",
        "nflgsis_player_form.csv",
        "gsis_player.csv",
        "pfr_player_enrich.csv",
    ]


_PLAYER_COLUMN_ALIASES = {
    "player_name": "player",
    "name": "player",
    "athlete": "player",
    "athlete_display_name": "player",
    "full_name": "player",
    "team_abbr": "team",
    "team_code": "team",
    "posteam": "team",
    "offense_team": "team",
    "team_name": "team",
    "target_pct": "target_share",
    "targets_share": "target_share",
    "tgt_share": "target_share",
    "rush_pct": "rush_share",
    "rushing_share": "rush_share",
    "carry_share": "rush_share",
    "routes_share": "route_rate",
    "route_pct": "route_rate",
    "routes": "route_rate",
    "routes_run_share": "route_rate",
    "yards_per_target": "ypt",
    "ypt_avg": "ypt",
    "yards_per_carry": "ypc",
    "rushing_yards_per_attempt": "ypc",
    "yprr": "yprr_proxy",
    "yards_per_route_run": "yprr_proxy",
}


def _standardize_player_enricher(df: pd.DataFrame) -> pd.DataFrame:
    """Normalize column names so they align with player_form expectations."""
    df = df.copy()
    df.columns = [c.lower() for c in df.columns]

    # apply alias map where canonical column missing
    for src, dest in _PLAYER_COLUMN_ALIASES.items():
        if src in df.columns and dest not in df.columns:
            df = df.rename(columns={src: dest})

    # ensure required keys exist
    if "team" not in df.columns:
        for cand in ["team", "team_abbreviation", "team_short", "club"]:
            if cand in df.columns:
                df["team"] = df[cand]
                break
    if "player" not in df.columns:
        for cand in ["player", "player_short", "player_id", "gsis_name"]:
            if cand in df.columns:
                df["player"] = df[cand]
                break

    if not {"team", "player"}.issubset(df.columns):
        return pd.DataFrame()

    df["team"] = df["team"].astype(str).str.upper().str.strip()
    df["player"] = df["player"].astype(str).str.strip()

    keep_cols = [
        c
        for c in [
            "team",
            "player",
            "target_share",
            "rush_share",
            "route_rate",
            "ypt",
            "ypc",
            "yprr_proxy",
            "rz_tgt_share",
            "rz_carry_share",
        ]
        if c in df.columns
    ]
    if not keep_cols:
        return pd.DataFrame()
    return df[keep_cols].drop_duplicates()


def fallback_from_external(base: pd.DataFrame) -> pd.DataFrame:
    """Merge optional enrichers without overwriting existing values."""
    for filename in _player_enricher_paths():
        path = os.path.join(DATA_DIR, filename)
        if not os.path.exists(path):
            continue
        try:
            enrich = pd.read_csv(path)
        except Exception:
            continue
        std = _standardize_player_enricher(enrich)
        if std.empty:
            continue
        base = base.merge(std, on=["team", "player"], how="left", suffixes=("", "_ext"))
        for col in [c for c in std.columns if c not in {"team", "player"}]:
            ext_col = f"{col}_ext"
            if ext_col in base.columns:
                base[col] = base[col].combine_first(base[ext_col])
                base.drop(columns=[ext_col], inplace=True)
    return base

def build_player_form(season:int)->tuple[pd.DataFrame, int]:
<<<<<<< HEAD
=======
    print(f"[make_player_form] Loading PBP for {season} ({NFLPKG}) ...")
    pbp, source_season = _load_required_pbp(season)
    if pbp.empty:
        raise RuntimeError("Empty PBP.")
    base = compute_player_usage(pbp)
>>>>>>> 7dcd843a
    print(f"[make_player_form] Loading PBP for {season} ({NFLPKG}) ...")
    pbp, source_season = _load_required_pbp(season)
    if pbp.empty:
        raise RuntimeError("Empty PBP.")
    base = compute_player_usage(pbp)
<<<<<<< HEAD
=======
    print(f"[make_player_form] Loading PBP for {season} ({NFLPKG}) ...")
    pbp, source_season = _load_required_pbp(season)
    if pbp.empty:
        raise RuntimeError("Empty PBP.")
    base = compute_player_usage(pbp)
def build_player_form(season:int, *, allow_fallback: bool)->tuple[pd.DataFrame, int]:
    print(f"[make_player_form] Loading PBP for {season} ({NFLPKG}) ...")
    pbp, source_season = _load_pbp_with_fallback(
        season, allow_prior_seasons=allow_fallback
    )
    if pbp.empty:
        raise RuntimeError("Empty PBP.")
    base = compute_player_usage(pbp)
    if base.empty and source_season > 2000 and allow_fallback:
    pbp, source_season = _load_pbp_with_fallback(season)
    if pbp.empty:
        raise RuntimeError("Empty PBP.")
    base = compute_player_usage(pbp)
    if base.empty and source_season > 2000:
        # Try progressively earlier seasons when usage extraction fails (rare)
        for fallback in range(source_season - 1, max(source_season - 5, 1999), -1):
            try:
                alt_pbp = load_pbp(fallback)
            except Exception:
                continue
            if alt_pbp.empty:
                continue
            tmp = compute_player_usage(alt_pbp)
            if not tmp.empty:
                print(f"[make_player_form] ⚠️ Usage empty; falling back to {fallback}")
                base = tmp
                source_season = fallback
                pbp = alt_pbp
                break
>>>>>>> 7dcd843a
    part = load_participation(source_season)
    base = enrich_with_participation(base, part)
    base = fallback_from_external(base)
    base["season"] = season
    base["source_season"] = source_season
    order = ["player","team","season","source_season","target_share","rush_share","rz_tgt_share","rz_carry_share","ypt","ypc","yprr_proxy","route_rate"]
    for c in order:
        if c not in base.columns:
            base[c] = np.nan
    base = base[order].sort_values(["team","player"]).reset_index(drop=True)
    return base, source_season

def main():
    parser = argparse.ArgumentParser()
    parser.add_argument("--season", type=int, default=2025)
    parser.add_argument(
        "--allow-fallback",
        action="store_true",
        help="Permit using prior seasons when requested season data is unavailable",
    )
    args = parser.parse_args()
    _safe_mkdir(DATA_DIR)
    try:
        df, source_season = build_player_form(
            args.season
        )
<<<<<<< HEAD
=======
            args.season, allow_fallback=args.allow_fallback
        )
        if source_season != args.season:
            print(
                f"[make_player_form] ℹ️ Using {source_season} metrics as proxy for {args.season}"
            )
>>>>>>> 7dcd843a
    except Exception as e:
        print(f"[make_player_form] ERROR: {e}", file=sys.stderr)
        df = pd.DataFrame(columns=["player","team","season","source_season","target_share","rush_share","rz_tgt_share","rz_carry_share","ypt","ypc","yprr_proxy","route_rate"])
        source_season = args.season
    df.to_csv(OUTPATH, index=False)
    print(f"[make_player_form] Wrote {len(df)} rows → {OUTPATH}")

if __name__ == "__main__":
    with warnings.catch_warnings():
        warnings.simplefilter("ignore")
        main()<|MERGE_RESOLUTION|>--- conflicted
+++ resolved
@@ -100,20 +100,6 @@
     cached, source_path = _load_cached_csv("pbp", season)
     if not cached.empty:
         _validate_season(cached, season, "cached pbp")
-<<<<<<< HEAD
-=======
-def load_pbp(season:int)->pd.DataFrame:
-    cached, source_path = _load_cached_csv("pbp", season)
-    if not cached.empty:
-        _validate_season(cached, season, "cached pbp")
-def load_pbp(season:int)->pd.DataFrame:
-    cached, source_path = _load_cached_csv("pbp", season)
-    if not cached.empty:
-        _validate_season(cached, season, "cached pbp")
-def load_pbp(season:int)->pd.DataFrame:
-    cached, source_path = _load_cached_csv("pbp", season)
-    if not cached.empty:
->>>>>>> 7dcd843a
         print(f"[make_player_form] ℹ️ Using cached pbp_{season}.csv from {source_path}")
         return cached
     if NFLPKG=="nflreadpy":
@@ -145,65 +131,11 @@
     else:
         if not df.empty:
             _validate_season(df, season, "pbp feed")
-<<<<<<< HEAD
-=======
-        errors.append(str(err))
-    else:
-        if not df.empty:
->>>>>>> 7dcd843a
             return df, season
         errors.append("empty dataframe")
 
     raise RuntimeError(
         "PBP unavailable for requested season. "
-<<<<<<< HEAD
-=======
-def _load_pbp_with_fallback(
-    season: int,
-    *,
-    allow_prior_seasons: bool,
-    max_lookback: int = 5,
-) -> tuple[pd.DataFrame, int]:
-    """
-    Return the first available season ≤ ``season`` with play-by-play data.
-
-    When ``allow_prior_seasons`` is False we will raise instead of silently
-    substituting older data; this keeps 2025 runs from drifting to 2024 metrics
-    when live pulls fail.
-    """
-def _load_pbp_with_fallback(season: int, max_lookback: int = 5) -> tuple[pd.DataFrame, int]:
-    """Return the first available season ≤ ``season`` with play-by-play data."""
-    errors: list[str] = []
-    for offset in range(0, max_lookback + 1):
-        candidate = season - offset
-        if candidate < 2000:
-            break
-        try:
-            df = load_pbp(candidate)
-        except Exception as err:
-            errors.append(f"season {candidate}: {err}")
-            continue
-        if not df.empty:
-            if candidate == season:
-                return df, candidate
-
-            if allow_prior_seasons:
-                print(
-                    f"[make_player_form] ⚠️ No PBP for {season}; using {candidate} instead"
-                )
-                return df, candidate
-
-            errors.append(
-                f"season {candidate}: available but fallback disabled"
-            )
-            continue
-            if candidate != season:
-                print(f"[make_player_form] ⚠️ No PBP for {season}; using {candidate} instead")
-            return df, candidate
-        errors.append(f"season {candidate}: empty dataframe")
-    raise RuntimeError(
-        "PBP unavailable for requested season and fallbacks. "
->>>>>>> 7dcd843a
         + "; ".join(errors) if errors else ""
     )
 
@@ -444,56 +376,11 @@
     return base
 
 def build_player_form(season:int)->tuple[pd.DataFrame, int]:
-<<<<<<< HEAD
-=======
     print(f"[make_player_form] Loading PBP for {season} ({NFLPKG}) ...")
     pbp, source_season = _load_required_pbp(season)
     if pbp.empty:
         raise RuntimeError("Empty PBP.")
     base = compute_player_usage(pbp)
->>>>>>> 7dcd843a
-    print(f"[make_player_form] Loading PBP for {season} ({NFLPKG}) ...")
-    pbp, source_season = _load_required_pbp(season)
-    if pbp.empty:
-        raise RuntimeError("Empty PBP.")
-    base = compute_player_usage(pbp)
-<<<<<<< HEAD
-=======
-    print(f"[make_player_form] Loading PBP for {season} ({NFLPKG}) ...")
-    pbp, source_season = _load_required_pbp(season)
-    if pbp.empty:
-        raise RuntimeError("Empty PBP.")
-    base = compute_player_usage(pbp)
-def build_player_form(season:int, *, allow_fallback: bool)->tuple[pd.DataFrame, int]:
-    print(f"[make_player_form] Loading PBP for {season} ({NFLPKG}) ...")
-    pbp, source_season = _load_pbp_with_fallback(
-        season, allow_prior_seasons=allow_fallback
-    )
-    if pbp.empty:
-        raise RuntimeError("Empty PBP.")
-    base = compute_player_usage(pbp)
-    if base.empty and source_season > 2000 and allow_fallback:
-    pbp, source_season = _load_pbp_with_fallback(season)
-    if pbp.empty:
-        raise RuntimeError("Empty PBP.")
-    base = compute_player_usage(pbp)
-    if base.empty and source_season > 2000:
-        # Try progressively earlier seasons when usage extraction fails (rare)
-        for fallback in range(source_season - 1, max(source_season - 5, 1999), -1):
-            try:
-                alt_pbp = load_pbp(fallback)
-            except Exception:
-                continue
-            if alt_pbp.empty:
-                continue
-            tmp = compute_player_usage(alt_pbp)
-            if not tmp.empty:
-                print(f"[make_player_form] ⚠️ Usage empty; falling back to {fallback}")
-                base = tmp
-                source_season = fallback
-                pbp = alt_pbp
-                break
->>>>>>> 7dcd843a
     part = load_participation(source_season)
     base = enrich_with_participation(base, part)
     base = fallback_from_external(base)
@@ -520,15 +407,6 @@
         df, source_season = build_player_form(
             args.season
         )
-<<<<<<< HEAD
-=======
-            args.season, allow_fallback=args.allow_fallback
-        )
-        if source_season != args.season:
-            print(
-                f"[make_player_form] ℹ️ Using {source_season} metrics as proxy for {args.season}"
-            )
->>>>>>> 7dcd843a
     except Exception as e:
         print(f"[make_player_form] ERROR: {e}", file=sys.stderr)
         df = pd.DataFrame(columns=["player","team","season","source_season","target_share","rush_share","rz_tgt_share","rz_carry_share","ypt","ypc","yprr_proxy","route_rate"])
