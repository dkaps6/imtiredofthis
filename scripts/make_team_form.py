--- conflicted
+++ resolved
@@ -93,7 +93,6 @@
     return pd.DataFrame(), ""
 
 
-<<<<<<< HEAD
 def _validate_season(df: pd.DataFrame, season: int, label: str) -> None:
     """Ensure a dataframe only contains the requested ``season``."""
     if df.empty or "season" not in df.columns:
@@ -115,8 +114,6 @@
         )
 
 
-=======
->>>>>>> 1c4b88e7
 def zscore(df: pd.DataFrame, cols: List[str]) -> pd.DataFrame:
     for c in cols:
         if c in df and df[c].notna().sum() >= 8:
@@ -357,10 +354,7 @@
     """Load play-by-play strictly for ``season`` or raise."""
     cached, cache_path = _load_cached_csv("pbp", season)
     if not cached.empty:
-<<<<<<< HEAD
         _validate_season(cached, season, "cached pbp")
-=======
->>>>>>> 1c4b88e7
         print(
             f"[make_team_form] ℹ️ Loaded cached pbp_{season}.csv from {cache_path}"
         )
@@ -370,23 +364,18 @@
     try:
         pbp = load_pbp(season)
     except Exception as err:
-<<<<<<< HEAD
         errors.append(f"{type(err).__name__}: {err}")
     else:
         if not pbp.empty:
             _validate_season(pbp, season, "pbp feed")
-=======
         errors.append(str(err))
     else:
         if not pbp.empty:
->>>>>>> 1c4b88e7
             return pbp, season
         errors.append("empty dataframe")
 
     raise RuntimeError(
         "PBP unavailable for requested season. "
-<<<<<<< HEAD
-=======
 def _load_pbp_with_fallback(
     season: int,
     *,
@@ -439,7 +428,6 @@
         errors.append(f"season {candidate}: empty dataframe")
     raise RuntimeError(
         "PBP unavailable for requested season and fallbacks. "
->>>>>>> 1c4b88e7
         + "; ".join(errors) if errors else ""
     )
 
@@ -810,10 +798,8 @@
 
 def build_team_form(season: int) -> tuple[pd.DataFrame, pd.DataFrame, int]:
     """Return team-form dataframe, the PBP used, and the source season."""
-<<<<<<< HEAD
     print(f"[make_team_form] Loading PBP for {season} via {NFL_PKG} ...")
     pbp, source_season = _load_required_pbp(season)
-=======
     print(f"[make_team_form] Loading PBP for {season} via {NFL_PKG} ...")
     pbp, source_season = _load_required_pbp(season)
     print(f"[make_team_form] Loading PBP for {season} via {NFL_PKG} ...")
@@ -830,7 +816,6 @@
     """Return team-form dataframe, the PBP used, and the source season."""
     print(f"[make_team_form] Loading PBP for {season} via {NFL_PKG} ...")
     pbp, source_season = _load_pbp_with_fallback(season)
->>>>>>> 1c4b88e7
     if pbp.empty:
         raise RuntimeError("PBP is empty; cannot compute team form.")
 
@@ -916,8 +901,6 @@
         df, pbp_used, source_season = build_team_form(
             args.season
         )
-<<<<<<< HEAD
-=======
             args.season, allow_fallback=args.allow_fallback
         )
         df, pbp_used, source_season = build_team_form(args.season)
@@ -925,7 +908,6 @@
             print(
                 f"[make_team_form] ℹ️ Using {source_season} metrics as proxy for {args.season}"
             )
->>>>>>> 1c4b88e7
 
         # --- ADD: plays-weighted season roll-up of weekly pace/proe (non-destructive) ---
         df = _rollup_weekly_pace_proe(df)
@@ -934,8 +916,6 @@
         # --- Weekly writer (persist results or an empty schema) ---
         weekly_path = os.path.join(DATA_DIR, "team_form_weekly.csv")
         _write_weekly_outputs(pbp_used, source_season, args.season, weekly_path)
-<<<<<<< HEAD
-=======
         # --- Weekly writer (your original logic, kept verbatim) ---
         try:
             pbp = pbp_used.copy()
@@ -988,7 +968,6 @@
                 pd.DataFrame(columns=['team', 'week', 'plays_est', 'pace', 'proe']).to_csv(os.path.join(DATA_DIR, 'team_form_weekly.csv'), index=False)
             except Exception:
                 pass
->>>>>>> 1c4b88e7
         # --- END Weekly writer ---
 
     except Exception as e:
@@ -1002,13 +981,10 @@
         pbp_used = pd.DataFrame()
         source_season = args.season
         _write_weekly_outputs(pd.DataFrame(), args.season, args.season, os.path.join(DATA_DIR, "team_form_weekly.csv"))
-<<<<<<< HEAD
-=======
         try:
             pd.DataFrame(columns=['team', 'week', 'plays_est', 'pace', 'proe']).to_csv(os.path.join(DATA_DIR, 'team_form_weekly.csv'), index=False)
         except Exception:
             pass
->>>>>>> 1c4b88e7
 
     # --- ADDED: optional external enrichers; fill only missing values ---
     try:
