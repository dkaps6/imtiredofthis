--- conflicted
+++ resolved
@@ -42,7 +42,6 @@
     return df
 
 
-<<<<<<< HEAD
 def _load_pbp_with_fallback(
     season: int,
     *,
@@ -56,10 +55,8 @@
     substituting older data; this keeps 2025 runs from drifting to 2024 metrics
     when live pulls fail.
     """
-=======
 def _load_pbp_with_fallback(season: int, max_lookback: int = 5) -> tuple[pd.DataFrame, int]:
     """Return the first available season ≤ ``season`` with play-by-play data."""
->>>>>>> f3466a91
     errors: list[str] = []
     for offset in range(0, max_lookback + 1):
         candidate = season - offset
@@ -71,7 +68,6 @@
             errors.append(f"season {candidate}: {err}")
             continue
         if not df.empty:
-<<<<<<< HEAD
             if candidate == season:
                 return df, candidate
 
@@ -85,11 +81,9 @@
                 f"season {candidate}: available but fallback disabled"
             )
             continue
-=======
             if candidate != season:
                 print(f"[make_player_form] ⚠️ No PBP for {season}; using {candidate} instead")
             return df, candidate
->>>>>>> f3466a91
         errors.append(f"season {candidate}: empty dataframe")
     raise RuntimeError(
         "PBP unavailable for requested season and fallbacks. "
@@ -323,7 +317,6 @@
 
 def build_player_form(season:int, *, allow_fallback: bool)->tuple[pd.DataFrame, int]:
     print(f"[make_player_form] Loading PBP for {season} ({NFLPKG}) ...")
-<<<<<<< HEAD
     pbp, source_season = _load_pbp_with_fallback(
         season, allow_prior_seasons=allow_fallback
     )
@@ -331,13 +324,11 @@
         raise RuntimeError("Empty PBP.")
     base = compute_player_usage(pbp)
     if base.empty and source_season > 2000 and allow_fallback:
-=======
     pbp, source_season = _load_pbp_with_fallback(season)
     if pbp.empty:
         raise RuntimeError("Empty PBP.")
     base = compute_player_usage(pbp)
     if base.empty and source_season > 2000:
->>>>>>> f3466a91
         # Try progressively earlier seasons when usage extraction fails (rare)
         for fallback in range(source_season - 1, max(source_season - 5, 1999), -1):
             try:
@@ -386,10 +377,7 @@
     except Exception as e:
         print(f"[make_player_form] ERROR: {e}", file=sys.stderr)
         df = pd.DataFrame(columns=["player","team","season","source_season","target_share","rush_share","rz_tgt_share","rz_carry_share","ypt","ypc","yprr_proxy","route_rate"])
-<<<<<<< HEAD
         source_season = args.season
-=======
->>>>>>> f3466a91
     df.to_csv(OUTPATH, index=False)
     print(f"[make_player_form] Wrote {len(df)} rows → {OUTPATH}")
 
